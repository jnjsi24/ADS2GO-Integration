import AsyncStorage from '@react-native-async-storage/async-storage';
import * as SecureStore from 'expo-secure-store';
import * as Device from 'expo-device';
import * as Location from 'expo-location';
import playbackWebSocketService from './playbackWebSocketService';
import Constants from 'expo-constants';
import { AppState } from 'react-native';

export interface ConnectionDetails {
  materialId: string;
  slotNumber: number;
  carGroupId: string;
}

export interface TabletRegistration {
  deviceId: string;
  materialId: string;
  slotNumber: number;
  carGroupId: string;
  isRegistered: boolean;
  lastReportedAt: string;
}

export interface RegistrationResponse {
  success: boolean;
  message: string;
  tabletInfo?: {
    deviceId: string;
    materialId: string;
    slotNumber: number;
    carGroupId: string;
    status: string;
    lastReportedAt: string;
  };
  adsList?: any[];
}

export interface ConnectionCheckResponse {
  success: boolean;
  message: string;
  isConnected: boolean;
  connectedDevice?: {
    deviceId: string;
    materialId: string;
    slotNumber: number;
    carGroupId: string;
    status: string;
    lastReportedAt: string;
  };
}

export interface Ad {
  adId: string;
  adDeploymentId: string;
  slotNumber: number;
  startTime: string;
  endTime: string;
  status: string;
  mediaFile: string;
  adTitle: string;
  adDescription: string;
  duration: number;
  website?: string; // Optional advertiser website
  createdAt: string;
  updatedAt: string;
}

export interface AdsResponse {
  success: boolean;
  ads: Ad[];
  message: string;
}

export interface LocationUpdate {
  deviceId: string;
  lat: number;
  lng: number;
  speed?: number;
  heading?: number;
  accuracy?: number;
  speedLimit?: number;
  violation?: SpeedViolation;
}

export interface SpeedViolation {
  type: 'SPEED_VIOLATION';
  level: 'LOW' | 'MEDIUM' | 'HIGH' | 'EXTREME';
  penalty: number;
  currentSpeed: number;
  speedLimit: number;
  speedOverLimit: number;
  timestamp: Date;
  location: {
    lat: number;
    lng: number;
    accuracy: number;
  };
}

export interface TrackingStatus {
  deviceId: string;
  materialId: string;
  currentHours: number;
  hoursRemaining: number;
  isCompliant: boolean;
  totalDistanceToday: number;
  lastSeen: string;
}

<<<<<<< HEAD
// For device/emulator testing, use your computer's IP address
const API_BASE_URL = process.env.EXPO_PUBLIC_API_URL || 'http://localhost:5000'; // Updated to use environment variable
=======
// Get API base URL with environment variable support and platform detection
const getAPIBaseURL = () => {
  // Check environment variables first
  const envUrl = process.env.EXPO_PUBLIC_API_URL || process.env.API_URL;
  if (envUrl) {
    return envUrl;
  }

  // Use environment variables for IP and port
  const serverIp = process.env.EXPO_PUBLIC_SERVER_IP;
  const serverPort = process.env.EXPO_PUBLIC_SERVER_PORT;
  
  if (!envUrl && (!serverIp || !serverPort)) {
    console.error('❌ Missing required environment variables:');
    console.error('   EXPO_PUBLIC_API_URL:', envUrl);
    console.error('   EXPO_PUBLIC_SERVER_IP:', serverIp);
    console.error('   EXPO_PUBLIC_SERVER_PORT:', serverPort);
    console.error('   Please check your .env file');
    throw new Error('Missing required environment variables for API configuration');
  }
  
  const serverUrl = serverIp && serverPort ? `http://${serverIp}:${serverPort}` : null;

  // Platform-specific defaults
  if (typeof navigator !== 'undefined') {
    // Browser environment
    return serverUrl;
  }

  // Default fallback
  return serverUrl;
};

const API_BASE_URL = getAPIBaseURL();
>>>>>>> 24088497

export class TabletRegistrationService {
  private static instance: TabletRegistrationService;
  private registration: TabletRegistration | null = null;
  private locationUpdateInterval: ReturnType<typeof setInterval> | null = null;
  private isTracking = false;
  private isSimulatingOffline = false;
  private appStateListener: any = null;
  
  // Speed violation tracking
  private currentSpeedLimit: number = 50; // Default urban speed limit
  private violationThresholds = {
    grace: 5,      // 5 km/h tolerance
    low: 10,      // 6-10 km/h over
    medium: 20,    // 11-20 km/h over
    high: 30,      // 21-30 km/h over
    extreme: 50   // 31+ km/h over
  };

  static getInstance(): TabletRegistrationService {
    if (!TabletRegistrationService.instance) {
      TabletRegistrationService.instance = new TabletRegistrationService();
    }
    return TabletRegistrationService.instance;
  }

  // Helper method to convert ObjectId to expected materialId format
  private async convertObjectIdToMaterialId(objectId: string): Promise<string> {
    try {
      // Try to fetch the material details from the server to get the actual materialId
      const response = await fetch(`${API_BASE_URL}/material/${objectId}`, {
        method: 'GET',
        headers: {
          'Content-Type': 'application/json',
        },
      });

      if (response.ok) {
        const result = await response.json();
        if (result.success && result.material && result.material.materialId) {
          console.log('Converted ObjectId to materialId:', objectId, '→', result.material.materialId);
          return result.material.materialId;
        }
      }
    } catch (error) {
      console.error('Error converting ObjectId to materialId:', error);
    }

    // If conversion fails, return the original ObjectId but log a warning
    console.warn('⚠️  Could not convert ObjectId to materialId format. Using ObjectId as fallback.');
    return objectId;
  }

  async generateDeviceId(): Promise<string> {
    const deviceId = Device.osInternalBuildId || Device.deviceName || 'unknown';
    return `TABLET-${deviceId}-${Date.now()}`;
  }

  async checkRegistrationStatus(): Promise<boolean> {
    try {
      const registrationData = await AsyncStorage.getItem('tabletRegistration');
      if (registrationData) {
        this.registration = JSON.parse(registrationData);
        return this.registration?.isRegistered || false;
      }
      return false;
    } catch (error) {
      console.error('Error checking registration status:', error);
      return false;
    }
  }

  async getRegistrationData(): Promise<TabletRegistration | null> {
    try {
      const registrationData = await AsyncStorage.getItem('tabletRegistration');
      if (registrationData) {
        this.registration = JSON.parse(registrationData);
        return this.registration;
      }
      
      // If no registration data found, try to create from environment variables
      const envMaterialId = process.env.EXPO_PUBLIC_MATERIAL_ID || Constants.expoConfig?.extra?.EXPO_PUBLIC_MATERIAL_ID || 'DGL-HEADDRESS-CAR-001';
      const envTabletId = process.env.EXPO_PUBLIC_TABLET_ID || Constants.expoConfig?.extra?.EXPO_PUBLIC_TABLET_ID || 'HEY2-W09';
      
      console.log('🔍 Environment variables in tabletRegistration:', {
        EXPO_PUBLIC_MATERIAL_ID: process.env.EXPO_PUBLIC_MATERIAL_ID,
        EXPO_PUBLIC_TABLET_ID: process.env.EXPO_PUBLIC_TABLET_ID,
        EXPO_PUBLIC_API_URL: process.env.EXPO_PUBLIC_API_URL,
        ConstantsExtra: Constants.expoConfig?.extra,
        finalMaterialId: envMaterialId,
        finalTabletId: envTabletId
      });
      
      if (envMaterialId && envTabletId) {
        console.log('No registration data found, attempting to get tablet configuration from server');
        
        try {
          // Try to get the tablet configuration from the server first
          const response = await fetch(`${API_BASE_URL}/tablet/configuration/${envMaterialId}`);
          if (response.ok) {
            const config = await response.json();
            if (config.success && config.tablet) {
              console.log('Found tablet configuration on server:', config.tablet);
              const fallbackRegistration: TabletRegistration = {
                deviceId: envTabletId,
                materialId: envMaterialId,
                slotNumber: 1, // Default slot number
                carGroupId: config.tablet.carGroupId,
                isRegistered: true,
                lastReportedAt: new Date().toISOString()
              };
              
              // Save the fallback registration
              await AsyncStorage.setItem('tabletRegistration', JSON.stringify(fallbackRegistration));
              this.registration = fallbackRegistration;
              
              // Update WebSocket service with new device info
              await playbackWebSocketService.updateDeviceInfo(fallbackRegistration.deviceId, fallbackRegistration.materialId);
              
              return fallbackRegistration;
            }
          }
        } catch (error) {
          console.error('Error getting tablet configuration from server:', error);
        }
        
        console.warn('Could not get tablet configuration from server, skipping fallback registration');
      } else {
        console.warn('Environment variables not available:', { envMaterialId, envTabletId });
      }
      
      return null;
    } catch (error) {
      console.error('Error getting registration data:', error);
      return null;
    }
  }

  async registerTablet(connectionDetails: ConnectionDetails): Promise<RegistrationResponse> {
    try {
      const deviceId = await this.generateDeviceId();
      
      const requestBody = {
        deviceId,
        materialId: connectionDetails.materialId,
        slotNumber: connectionDetails.slotNumber,
        carGroupId: connectionDetails.carGroupId
      };

      console.log('Registering tablet with:', requestBody);

      const response = await fetch(`${API_BASE_URL}/tablet/registerTablet`, {
        method: 'POST',
        headers: {
          'Content-Type': 'application/json',
        },
        body: JSON.stringify(requestBody),
      });

      const result: RegistrationResponse = await response.json();

      if (result.success && result.tabletInfo) {
        // Save registration data locally
        const registration: TabletRegistration = {
          deviceId: result.tabletInfo.deviceId,
          materialId: result.tabletInfo.materialId,
          slotNumber: result.tabletInfo.slotNumber,
          carGroupId: result.tabletInfo.carGroupId,
          isRegistered: true,
          lastReportedAt: result.tabletInfo.lastReportedAt || new Date().toISOString()
        };

        await AsyncStorage.setItem('tabletRegistration', JSON.stringify(registration));
        this.registration = registration;
        
        // Update WebSocket service with new device info
        await playbackWebSocketService.updateDeviceInfo(registration.deviceId, registration.materialId);
      }

      return result;
    } catch (error) {
      console.error('Error registering tablet:', error);
      return {
        success: false,
        message: 'Network error: Unable to connect to server'
      };
    }
  }

  async updateTabletStatus(isOnline: boolean, gps?: { lat: number; lng: number }): Promise<boolean> {
    try {
      if (!this.registration) {
        console.error('No registration data available');
        return false;
      }

      const requestBody = {
        deviceId: this.registration.deviceId,
        isOnline,
        gps,
        lastReportedAt: new Date().toISOString()
      };

      console.log('Updating tablet status:', requestBody);

      const response = await fetch(`${API_BASE_URL}/tablet/updateTabletStatus`, {
        method: 'POST',
        headers: {
          'Content-Type': 'application/json',
        },
        body: JSON.stringify(requestBody),
      });

      const result = await response.json();

      if (result.success) {
        console.log('Tablet status updated successfully');
        
        // If GPS data is provided, also update location tracking
        if (gps) {
          await this.updateLocationTracking(gps.lat, gps.lng);
        }
        
        return true;
      } else {
        console.error('Failed to update tablet status:', result.message);
        
        // If tablet not found, try to re-register
        if (result.message === 'Tablet not found') {
          console.log('Tablet not found, attempting to re-register...');
          const reRegisterResult = await this.registerTablet({
            materialId: this.registration.materialId,
            slotNumber: this.registration.slotNumber,
            carGroupId: this.registration.carGroupId
          });
          
          if (reRegisterResult.success) {
            console.log('Tablet re-registered successfully, retrying status update...');
            // Retry the status update
            return await this.updateTabletStatus(isOnline, gps);
          } else {
            console.error('Failed to re-register tablet:', reRegisterResult.message);
          }
        }
        
        return false;
      }
    } catch (error) {
      console.error('Error updating tablet status:', error);
      return false;
    }
  }

  async updateLocationTracking(lat: number, lng: number, speed: number = 0, heading: number = 0, accuracy: number = 0): Promise<boolean> {
    try {
      if (!this.registration) {
        console.error('No registration data available for location tracking');
        return false;
      }

      // Detect speed limit for current location
      this.currentSpeedLimit = await this.detectSpeedLimit(lat, lng);
      
      // Check for speed violations
      const violation = this.checkForSpeedViolation(speed, lat, lng, accuracy);

      const locationUpdate: LocationUpdate = {
        deviceId: this.registration.deviceId,
        lat,
        lng,
        speed,
        heading,
        accuracy,
        speedLimit: this.currentSpeedLimit,
        violation: violation || undefined
      };

      console.log('Updating location tracking:', locationUpdate);
      console.log('API URL:', `${API_BASE_URL}/screenTracking/updateLocation`);

      const response = await fetch(`${API_BASE_URL}/screenTracking/updateLocation`, {
        method: 'POST',
        headers: {
          'Content-Type': 'application/json',
        },
        body: JSON.stringify(locationUpdate),
      });

      console.log('Response status:', response.status);
      console.log('Response headers:', response.headers);

      if (!response.ok) {
        const errorText = await response.text();
        console.error('HTTP Error:', response.status, errorText);
        return false;
      }

      const result = await response.json();
      console.log('Response result:', result);

      if (result.success) {
        console.log('Location tracking updated successfully');
        return true;
      } else {
        console.error('Failed to update location tracking:', result.message);
        
        // If ScreenTracking record not found, try to create it
        if (result.message && result.message.includes('Screen tracking record not found')) {
          console.log('ScreenTracking record not found, attempting to create one...');
          return await this.createScreenTrackingRecord();
        }
        
        return false;
      }
    } catch (error) {
      console.error('Error updating location tracking:', error);
      if (error instanceof Error) {
        console.error('Error details:', {
          message: error.message,
          stack: error.stack,
          name: error.name
        });
      }
      return false;
    }
  }

  async getTrackingStatus(): Promise<TrackingStatus | null> {
    try {
      if (!this.registration) {
        console.error('No registration data available');
        return null;
      }

      const response = await fetch(`${API_BASE_URL}/screenTracking/status/${this.registration.deviceId}`, {
        method: 'GET',
        headers: {
          'Content-Type': 'application/json',
        },
      });

      const result = await response.json();

      if (result.success) {
        return result.data;
      } else {
        console.error('Failed to get tracking status:', result.message);
        return null;
      }
    } catch (error) {
      console.error('Error getting tracking status:', error);
      return null;
    }
  }

  async startLocationTracking(): Promise<void> {
    if (this.isTracking) {
      console.log('Location tracking already started');
      return;
    }

    // Setup app state change listener if not already set
    if (!this.appStateListener) {
      this.appStateListener = AppState.addEventListener('change', async (nextAppState) => {
        console.log('App state changed to:', nextAppState);
        if (nextAppState === 'background' || nextAppState === 'inactive') {
          console.log('App is going to background, stopping location tracking');
          await this.stopLocationTracking();
          
          // Update server that we're going offline
          if (this.registration) {
            await this.updateTabletStatus(false);
          }
        } else if (nextAppState === 'active') {
          console.log('App is active, restarting location tracking if needed');
          if (this.registration) {
            await this.updateTabletStatus(true);
            await this.startLocationTracking();
          }
        }
      });
    }

    try {
      // Request location permissions
      const { status } = await Location.requestForegroundPermissionsAsync();
      if (status !== 'granted') {
        console.error('Location permission denied');
        return;
      }

      // Check if backend server is accessible
      const serverAccessible = await this.checkServerAccessibility();
      if (!serverAccessible) {
        console.error('Backend server is not accessible. Please check server status.');
        return;
      }

      this.isTracking = true;

      // Start periodic location updates (every 30 seconds)
      this.locationUpdateInterval = setInterval(async () => {
        try {
          // Skip location updates if simulating offline
          if (this.isSimulatingOffline) {
            console.log('Skipping location update - simulating offline');
            return;
          }

          const location = await Location.getCurrentPositionAsync({
            accuracy: Location.Accuracy.High,
            timeInterval: 30000,
            distanceInterval: 10, // Update every 10 meters
          });

          const { latitude, longitude, speed, heading, accuracy } = location.coords;

          // Update both tablet status and location tracking
          await this.updateTabletStatus(true, { lat: latitude, lng: longitude });
          await this.updateLocationTracking(
            latitude, 
            longitude, 
            speed || 0, 
            heading || 0, 
            accuracy || 0
          );

          console.log('Location updated:', { latitude, longitude, speed, heading, accuracy });
        } catch (error) {
          console.error('Error updating location:', error);
        }
      }, 30000); // Update every 30 seconds

      console.log('Location tracking started');
    } catch (error) {
      console.error('Error starting location tracking:', error);
      this.isTracking = false;
    }
  }

  async stopLocationTracking(): Promise<void> {
    if (this.locationUpdateInterval) {
      clearInterval(this.locationUpdateInterval);
      this.locationUpdateInterval = null;
    }
    
    this.isTracking = false;
    console.log('Location tracking stopped');
    
    // Update server that we're no longer tracking
    if (this.registration) {
      try {
        await this.updateTabletStatus(false);
      } catch (error) {
        console.error('Error updating tablet status to offline:', error);
      }
    }
  }

  setSimulatingOffline(isOffline: boolean): void {
    this.isSimulatingOffline = isOffline;
    console.log(`Simulating offline: ${isOffline}`);
  }

  isSimulatingOfflineMode(): boolean {
    return this.isSimulatingOffline;
  }

  isLocationTrackingActive(): boolean {
    return this.isTracking;
  }

  getLocalTrackingStatus(): { isActive: boolean; interval: number | null } {
    return {
      isActive: this.isTracking,
      interval: this.locationUpdateInterval
    };
  }

  // Speed limit detection based on location
  private async detectSpeedLimit(lat: number, lng: number): Promise<number> {
    try {
      // Define speed limit zones based on coordinates (Manila area)
      const speedLimitZones = [
        {
          name: 'School Zone',
          bounds: { north: 14.57, south: 14.55, east: 121.01, west: 120.99 },
          speedLimit: 30,
          timeRestrictions: { start: 7, end: 17 } // School hours (7 AM - 5 PM)
        },
        {
          name: 'Urban Area',
          bounds: { north: 14.6, south: 14.5, east: 121.1, west: 120.9 },
          speedLimit: 50
        },
        {
          name: 'Highway',
          bounds: { north: 14.7, south: 14.4, east: 121.2, west: 120.8 },
          speedLimit: 80
        },
        {
          name: 'Construction Zone',
          bounds: { north: 14.56, south: 14.54, east: 121.0, west: 120.98 },
          speedLimit: 30,
          active: true // Currently active
        }
      ];
      
      const currentTime = new Date();
      const currentHour = currentTime.getHours();
      
      for (const zone of speedLimitZones) {
        if (this.isPointInBounds(lat, lng, zone.bounds)) {
          // Check time restrictions
          if (zone.timeRestrictions) {
            if (currentHour >= zone.timeRestrictions.start && currentHour <= zone.timeRestrictions.end) {
              console.log(`🚦 Speed limit detected: ${zone.speedLimit} km/h (${zone.name} - School hours)`);
              return zone.speedLimit;
            }
          }
          
          console.log(`🚦 Speed limit detected: ${zone.speedLimit} km/h (${zone.name})`);
          return zone.speedLimit;
        }
      }
      
      // Default speed limit based on location
      const defaultLimit = this.getDefaultSpeedLimit(lat, lng);
      console.log(`🚦 Default speed limit: ${defaultLimit} km/h`);
      return defaultLimit;
      
    } catch (error) {
      console.error('Error detecting speed limit:', error);
      return 50; // Default urban speed limit
    }
  }

  // Check if point is within bounds
  private isPointInBounds(lat: number, lng: number, bounds: { north: number; south: number; east: number; west: number }): boolean {
    return lat >= bounds.south && lat <= bounds.north && lng >= bounds.west && lng <= bounds.east;
  }

  // Get default speed limit based on location
  private getDefaultSpeedLimit(lat: number, lng: number): number {
    // Simple heuristic based on location
    if (this.isInCityCenter(lat, lng)) {
      return 40; // City center
    } else if (this.isInResidentialArea(lat, lng)) {
      return 30; // Residential
    } else if (this.isOnHighway(lat, lng)) {
      return 80; // Highway
    } else {
      return 50; // General urban
    }
  }

  // Simple location type detection
  private isInCityCenter(lat: number, lng: number): boolean {
    // Manila city center bounds
    return lat >= 14.55 && lat <= 14.6 && lng >= 120.98 && lng <= 121.02;
  }

  private isInResidentialArea(lat: number, lng: number): boolean {
    // Residential areas in Manila
    return lat >= 14.5 && lat <= 14.65 && lng >= 120.9 && lng <= 121.1;
  }

  private isOnHighway(lat: number, lng: number): boolean {
    // Major highways in Manila
    return lat >= 14.4 && lat <= 14.7 && lng >= 120.8 && lng <= 121.2;
  }

  // Check for speed violations
  private checkForSpeedViolation(currentSpeed: number, lat: number, lng: number, accuracy: number): SpeedViolation | null {
    const speedOverLimit = currentSpeed - this.currentSpeedLimit;
    
    // No violation if within grace tolerance
    if (speedOverLimit <= this.violationThresholds.grace) {
      return null;
    }
    
    let level: 'LOW' | 'MEDIUM' | 'HIGH' | 'EXTREME';
    let penalty: number;
    
    if (speedOverLimit <= this.violationThresholds.low) {
      level = 'LOW';
      penalty = 2;
    } else if (speedOverLimit <= this.violationThresholds.medium) {
      level = 'MEDIUM';
      penalty = 5;
    } else if (speedOverLimit <= this.violationThresholds.high) {
      level = 'HIGH';
      penalty = 10;
    } else {
      level = 'EXTREME';
      penalty = 20;
    }
    
    const violation: SpeedViolation = {
      type: 'SPEED_VIOLATION',
      level,
      penalty,
      currentSpeed,
      speedLimit: this.currentSpeedLimit,
      speedOverLimit,
      timestamp: new Date(),
      location: {
        lat,
        lng,
        accuracy
      }
    };
    
    console.log(`🚨 SPEED VIOLATION DETECTED:`, {
      level,
      currentSpeed: `${currentSpeed} km/h`,
      speedLimit: `${this.currentSpeedLimit} km/h`,
      overLimit: `${speedOverLimit} km/h`,
      penalty: `${penalty} points`
    });
    
    return violation;
  }

  async createScreenTrackingRecord(): Promise<boolean> {
    try {
      if (!this.registration) {
        console.error('No registration data available to create ScreenTracking record');
        return false;
      }

      console.log('Creating ScreenTracking record for device:', this.registration.deviceId);

      // First, try to update tablet status which should create the ScreenTracking record
      const success = await this.updateTabletStatus(true, {
        lat: 0, // Will be updated with actual location
        lng: 0
      });

      if (success) {
        console.log('ScreenTracking record created successfully via tablet status update');
        return true;
      } else {
        console.error('Failed to create ScreenTracking record via tablet status update');
        return false;
      }
    } catch (error) {
      console.error('Error creating ScreenTracking record:', error);
      return false;
    }
  }

  async checkServerAccessibility(): Promise<boolean> {
    try {
      console.log('Checking server accessibility at:', API_BASE_URL);
      
      const controller = new AbortController();
      const timeoutId = setTimeout(() => controller.abort(), 5000); // 5 second timeout
      
      const response = await fetch(`${API_BASE_URL}/tablet/health`, {
        method: 'GET',
        headers: {
          'Content-Type': 'application/json',
        },
        signal: controller.signal,
      });
      
      clearTimeout(timeoutId);

      if (response.ok) {
        console.log('Server is accessible');
        return true;
      } else {
        console.error('Server responded with status:', response.status);
        return false;
      }
    } catch (error) {
      console.error('Server accessibility check failed:', error);
      console.error('Please ensure:');
      console.error('1. Backend server is running (npm start in Ads2Go-Server)');
      console.error('2. Server URL is correct:', API_BASE_URL);
      console.error('3. Network connectivity is available');
      return false;
    }
  }

  async clearRegistration(): Promise<void> {
    console.log('Clearing registration data...');
    
    // Stop any active tracking
    await this.stopLocationTracking();
    
    // Remove app state listener
    if (this.appStateListener) {
      this.appStateListener.remove();
      this.appStateListener = null;
    }
    
    // Clear registration data
    this.registration = null;
    
    try {
      await AsyncStorage.removeItem('tabletRegistration');
      console.log('Registration data cleared from AsyncStorage');
    } catch (error) {
      console.error('Error clearing registration from AsyncStorage:', error);
    }
    
    // Also clear any cached data
    try {
      await AsyncStorage.multiRemove(['tabletRegistration', 'device_material_id']);
      console.log('All registration-related data cleared');
    } catch (error) {
      console.error('Error clearing all registration data:', error);
    }
  }

  async clearAllCachedAds(): Promise<void> {
    try {
      console.log('Clearing all cached ads...');
      
      // Get all keys from AsyncStorage
      const allKeys = await AsyncStorage.getAllKeys();
      
      // Filter keys that match the ad cache pattern: ads_${materialId}_${slotNumber}
      const adCacheKeys = allKeys.filter(key => key.startsWith('ads_'));
      
      if (adCacheKeys.length > 0) {
        await AsyncStorage.multiRemove(adCacheKeys);
        console.log(`Cleared ${adCacheKeys.length} cached ad entries:`, adCacheKeys);
      } else {
        console.log('No cached ads found to clear');
      }
    } catch (error) {
      console.error('Error clearing cached ads:', error);
    }
  }

  async clearMaterialId(): Promise<void> {
    try {
      // Clear material ID from SecureStore
      await SecureStore.deleteItemAsync('device_material_id');
      console.log('Material ID cleared from SecureStore');
    } catch (error) {
      console.error('Error clearing material ID from SecureStore:', error);
    }
  }

  async unregisterTablet(): Promise<{ success: boolean; message: string }> {
    try {
      if (!this.registration) {
        return {
          success: false,
          message: 'No registration found to unregister'
        };
      }

      const requestBody = {
        deviceId: this.registration.deviceId,
        materialId: this.registration.materialId,
        slotNumber: this.registration.slotNumber,
        carGroupId: this.registration.carGroupId
      };

      console.log('Unregistering tablet with:', requestBody);

      const response = await fetch(`${API_BASE_URL}/tablet/unregisterTablet`, {
        method: 'POST',
        headers: {
          'Content-Type': 'application/json',
        },
        body: JSON.stringify(requestBody),
      });

      const result = await response.json();

      if (result.success) {
        // Clear local registration data
        await AsyncStorage.removeItem('tabletRegistration');
        this.registration = null;
      }

      return result;
    } catch (error) {
      console.error('Error unregistering tablet:', error);
      return {
        success: false,
        message: 'Network error: Unable to connect to server'
      };
    }
  }

  async forceUnregisterTablet(): Promise<{ success: boolean; message: string }> {
    try {
      if (!this.registration) {
        return {
          success: false,
          message: 'No registration found to unregister'
        };
      }

      // Clear local registration data even if server is not available
      await AsyncStorage.removeItem('tabletRegistration');
      this.registration = null;

      return {
        success: true,
        message: 'Tablet unregistered locally (server may not be updated)'
      };
    } catch (error) {
      console.error('Error force unregistering tablet:', error);
      return {
        success: false,
        message: 'Failed to unregister tablet locally'
      };
    }
  }

  async checkExistingConnection(materialId: string, slotNumber: number): Promise<ConnectionCheckResponse> {
    try {
      const requestBody = {
        materialId,
        slotNumber
      };

      console.log('Checking existing connection for:', requestBody);

      const response = await fetch(`${API_BASE_URL}/tablet/checkExistingConnection`, {
        method: 'POST',
        headers: {
          'Content-Type': 'application/json',
        },
        body: JSON.stringify(requestBody),
      });

      const result: ConnectionCheckResponse = await response.json();
      return result;
    } catch (error) {
      console.error('Error checking existing connection:', error);
      return {
        success: false,
        message: 'Network error: Unable to connect to server',
        isConnected: false
      };
    }
  }

  async fetchAds(materialId: string, slotNumber: number): Promise<AdsResponse> {
    try {
      console.log('Fetching ads for:', { materialId, slotNumber });

      // Check if materialId looks like an ObjectId (24 character hex string)
      const isObjectId = /^[0-9a-fA-F]{24}$/.test(materialId);
      
      let finalMaterialId = materialId;
      
      if (isObjectId) {
        console.log('⚠️  Warning: materialId appears to be an ObjectId format, attempting conversion');
        console.log('   Expected format: "DGL-HEADDRESS-CAR-001"');
        console.log('   Current format: "' + materialId + '"');
        
        // Try to convert ObjectId to proper materialId format
        finalMaterialId = await this.convertObjectIdToMaterialId(materialId);
      }

      const response = await fetch(`${API_BASE_URL}/ads/${finalMaterialId}/${slotNumber}`, {
        method: 'GET',
        headers: {
          'Content-Type': 'application/json',
        },
      });

      const result: AdsResponse = await response.json();
      
      if (result.success) {
        console.log('Fetched ads:', result.ads.length);
      } else {
        console.error('Failed to fetch ads:', result.message);
      }

      return result;
    } catch (error) {
      console.error('Error fetching ads:', error);
      return {
        success: false,
        ads: [],
        message: 'Network error: Unable to fetch ads'
      };
    }
  }

  // Track ad playback
  async trackAdPlayback(adId: string, adTitle: string, adDuration: number, viewTime: number = 0): Promise<boolean> {
    try {
      const registrationData = await this.getRegistrationData();
      if (!registrationData) {
        console.error('No registration data found');
        return false;
      }

      const response = await fetch(`${API_BASE_URL}/screenTracking/trackAd`, {
        method: 'POST',
        headers: {
          'Content-Type': 'application/json',
        },
        body: JSON.stringify({
          deviceId: registrationData.deviceId,
          adId,
          adTitle,
          adDuration,
          viewTime
        }),
      });

      if (response.ok) {
        const result = await response.json();
        console.log('Ad playback tracked successfully:', result);
        return true;
      } else {
        console.error('Failed to track ad playback:', response.status, response.statusText);
        return false;
      }
    } catch (error) {
      console.error('Error tracking ad playback:', error);
      return false;
    }
  }

  // End ad playback
  async endAdPlayback(): Promise<boolean> {
    try {
      const registrationData = await this.getRegistrationData();
      if (!registrationData) {
        console.error('No registration data found');
        return false;
      }

      const response = await fetch(`${API_BASE_URL}/screenTracking/endAd`, {
        method: 'POST',
        headers: {
          'Content-Type': 'application/json',
        },
        body: JSON.stringify({
          deviceId: registrationData.deviceId
        }),
      });

      if (response.ok) {
        const result = await response.json();
        console.log('Ad playback ended successfully:', result);
        return true;
      } else {
        console.error('Failed to end ad playback:', response.status, response.statusText);
        return false;
      }
    } catch (error) {
      console.error('Error ending ad playback:', error);
      return false;
    }
  }

  // Update driver activity
  async updateDriverActivity(isActive: boolean = true): Promise<boolean> {
    try {
      const registrationData = await this.getRegistrationData();
      if (!registrationData) {
        console.error('No registration data found');
        return false;
      }

      const response = await fetch(`${API_BASE_URL}/screenTracking/updateDriverActivity`, {
        method: 'POST',
        headers: {
          'Content-Type': 'application/json',
        },
        body: JSON.stringify({
          deviceId: registrationData.deviceId,
          isActive
        }),
      });

      if (response.ok) {
        const result = await response.json();
        console.log('Driver activity updated successfully:', result);
        return true;
      } else {
        console.error('Failed to update driver activity:', response.status, response.statusText);
        return false;
      }
    } catch (error) {
      console.error('Error updating driver activity:', error);
      return false;
    }
  }
}

export default TabletRegistrationService.getInstance();<|MERGE_RESOLUTION|>--- conflicted
+++ resolved
@@ -107,10 +107,6 @@
   lastSeen: string;
 }
 
-<<<<<<< HEAD
-// For device/emulator testing, use your computer's IP address
-const API_BASE_URL = process.env.EXPO_PUBLIC_API_URL || 'http://localhost:5000'; // Updated to use environment variable
-=======
 // Get API base URL with environment variable support and platform detection
 const getAPIBaseURL = () => {
   // Check environment variables first
@@ -145,7 +141,6 @@
 };
 
 const API_BASE_URL = getAPIBaseURL();
->>>>>>> 24088497
 
 export class TabletRegistrationService {
   private static instance: TabletRegistrationService;
