--- conflicted
+++ resolved
@@ -1,20 +1,4 @@
 {
-<<<<<<< HEAD
-  "name": "ads2go-integ",
-  "version": "1.0.0",
-  "description": "Root Package for ADS2GO System",
-  "scripts": {
-    "start": "concurrently \"npm run dev --workspace=Ads2Go-Server\" \"npm start --workspace=Ads2Go-Client\""
-  },
-  "scripts:docs": {
-    "start": "Start the Ads2Go-Server & Ads2Go-Client",
-    "npm install": "Install the Ads2Go-Server & Ads2Go-Client Dependencies"
-  },
-  "devDependencies": {
-    "concurrently": "^9.1.2",
-    "nodemon": "^3.1.0",
-    "typescript": "~5.8.3"
-=======
   "name": "ads2go-integration",
   "version": "1.0.0",
   "description": "Ads2Go Full-Stack Application",
@@ -30,11 +14,6 @@
   },
   "dependencies": {
     "concurrently": "^8.2.2"
->>>>>>> ed1af009
   },
-  "private": true,
-  "workspaces": [
-    "Ads2Go-Client",
-    "Ads2Go-Server"
-  ]
+  "private": true
 }