--- conflicted
+++ resolved
@@ -13,14 +13,7 @@
     "test": "npm test --prefix Ads2Go-Client"
   },
   "dependencies": {
-<<<<<<< HEAD
-    "graphql-upload": "^12.0.0",
-    "jwt-decode": "^4.0.0",
-    "multer": "^2.0.2"
-  }
-=======
     "concurrently": "^8.2.2"
   },
   "private": true
->>>>>>> 88a7e0f9
 }