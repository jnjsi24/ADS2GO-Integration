import { gql } from '@apollo/client';

export const GET_ALL_MATERIALS = gql`
  query GetAllMaterials {
    getAllMaterials {
      id
      materialId
      vehicleType
      materialType
      description
      requirements
      category
      driverId
      driver {
        driverId
        fullName
        email
        contactNumber
        vehiclePlateNumber
      }
      mountedAt
      dismountedAt
      createdAt
      updatedAt
    }
  }
`;

export const GET_TABLETS_BY_MATERIAL = gql`
  query GetTabletsByMaterial($materialId: String!) {
    getTabletsByMaterial(materialId: $materialId) {
      id
      materialId
      carGroupId
      tablets {
        tabletNumber
        deviceId
        status
        gps {
          lat
          lng
        }
        lastSeen
      }
      createdAt
      updatedAt
    }
  }
`;

export const GET_TABLET_CONNECTION_STATUS = gql`
  query GetTabletConnectionStatus($materialId: String!, $slotNumber: Int!) {
    getTabletConnectionStatus(materialId: $materialId, slotNumber: $slotNumber) {
      isConnected
      connectedDevice {
        deviceId
        status
        lastSeen
        gps {
          lat
          lng
        }
      }
      materialId
      slotNumber
      carGroupId
    }
  }
`;

export const GET_DRIVERS_FOR_MATERIALS = gql`
  query GetDriversForMaterials {
    getAllDrivers {
      driverId
      fullName
      email
      contactNumber
      vehiclePlateNumber
      vehicleType
      preferredMaterialType
    }
  }
`;

export const GET_MATERIALS_BY_CATEGORY_AND_VEHICLE = gql`
  query GetMaterialsByCategoryAndVehicle($category: MaterialCategory!, $vehicleType: VehicleType!) {
    getMaterialsByCategoryAndVehicle(category: $category, vehicleType: $vehicleType) {
      id
      materialId
      vehicleType
      materialType
      description
      requirements
      category
      driverId
      driver {
        driverId
        fullName
        email
        contactNumber
        vehiclePlateNumber
      }
      mountedAt
      dismountedAt
      createdAt
      updatedAt
    }
  }
`;

export const GET_MATERIALS_BY_CATEGORY_VEHICLE_AND_TYPE = gql`
  query GetMaterialsByCategoryVehicleAndType($category: MaterialCategory!, $vehicleType: VehicleType!, $materialType: MaterialTypeEnum!) {
    getMaterialsByCategoryVehicleAndType(category: $category, vehicleType: $vehicleType, materialType: $materialType) {
      id
      materialId
      vehicleType
      materialType
      description
      requirements
      category
      driverId
      driver {
        driverId
        fullName
        email
        contactNumber
        vehiclePlateNumber
      }
      mountedAt
      dismountedAt
      createdAt
      updatedAt
    }
  }
`;

export const GET_MATERIAL_USAGE_HISTORY = gql`
  query GetMaterialUsageHistory($materialId: ID!) {
    getMaterialUsageHistory(materialId: $materialId) {
      success
      message
      usageHistory {
        id
        materialId
        driverId
        driverInfo {
          driverId
          fullName
          email
          contactNumber
          vehiclePlateNumber
        }
        assignedAt
        unassignedAt
        mountedAt
        dismountedAt
        usageDuration
        assignmentReason
        unassignmentReason
<<<<<<< HEAD
=======
        customDismountReason
        assignedByAdmin {
          adminId
          adminName
          adminEmail
        }
        unassignedByAdmin {
          adminId
          adminName
          adminEmail
        }
>>>>>>> 24088497
        notes
        isActive
        createdAt
        updatedAt
      }
    }
  }
`;<|MERGE_RESOLUTION|>--- conflicted
+++ resolved
@@ -157,8 +157,6 @@
         usageDuration
         assignmentReason
         unassignmentReason
-<<<<<<< HEAD
-=======
         customDismountReason
         assignedByAdmin {
           adminId
@@ -170,7 +168,6 @@
           adminName
           adminEmail
         }
->>>>>>> 24088497
         notes
         isActive
         createdAt
