import React, { useEffect } from 'react';
import { Routes, Route, Navigate, useLocation, useNavigate } from 'react-router-dom';
import { UserAuthProvider, useUserAuth } from './contexts/UserAuthContext';
import { AdminAuthProvider, useAdminAuth } from './contexts/AdminAuthContext';
import { DeviceStatusProvider } from './contexts/DeviceStatusContext';
import { NotificationProvider } from './contexts/NotificationContext';
import ProtectedRoute from './components/ProtectedRoute';


// Import Navbars
import UserNavbar from './components/UserNavbar';
import AdminNavbar from './components/AdminNavbar';
import SadminNavbar from './components/SadminNavbar';

// Regular user pages
import Login from './pages/AUTH/Login';
import Register from './pages/USERS/Register';
import ForgotPass from './pages/USERS/ForgotPass';
import Dashboard from './pages/USERS/Dashboard';
import VerifyEmail from './pages/USERS/VerifyEmail';
import Landing from './pages/USERS/Landing';
import Account from './pages/USERS/Account';
import Payment from './pages/USERS/Payment';
import CreateAdvertisement from './pages/USERS/CreateAdvertisement';
import Advertisements from './pages/USERS/Advertisements';
import Help from './pages/USERS/Help';
import PaymentHistory from './pages/USERS/PaymentHistory';
import Settings from './pages/USERS/Settings';
import AdDetailsPage from './pages/USERS/AdDetailsPage';
import Notifications from './pages/USERS/Notifications';
import DetailedAnalytics from './pages/USERS/DetailedAnalytics';

// Admin pages
import AdminLogin from './pages/AUTH/AdminLogin';
import AdminDashboard from './pages/ADMIN/AdminDashboard';
import ManageUsers from './pages/ADMIN/ManageUsers';
import SiteSettings from './pages/ADMIN/SiteSettings';
import ManageRiders from './pages/ADMIN/ManageRiders';
import AdminAdsControl from './pages/ADMIN/AdminAdsControl';
import Materials from './pages/ADMIN/Materials';
import Reports from './pages/ADMIN/Reports';
import ManageAds from './pages/ADMIN/ManageAds';
import ScreenTracking from './pages/ADMIN/ScreenTracking';
<<<<<<< HEAD
import NewsletterManagement from './pages/ADMIN/NewsletterManagement';
=======
import UserAdsPage from './pages/ADMIN/UserAdsPage';
>>>>>>> 4cc61208

// Super Admin pages
import SuperAdminLogin from './pages/AUTH/SuperAdminLogin';
import SadminDashboard from './pages/SUPERADMIN/SadminDashboard';
import SadminSettings from './pages/SUPERADMIN/SadminSettings';
import SadminAccount from './pages/SUPERADMIN/SadminAccount';
import SadminPlans from './pages/SUPERADMIN/SadminPlans';
import SadminAdmin from './pages/SUPERADMIN/SadminAdmin';
import SadminNotifications from './pages/SUPERADMIN/SadminNotifications';
import SadminAnalytics from './pages/SUPERADMIN/SadminAnalytics';

// Firebase initialization will be handled in useEffect

// Separate components for admin and user routes to avoid conditional hooks
const AdminAppContent: React.FC = () => {
  const { admin } = useAdminAuth();
  
  return (
    <div className="min-h-screen bg-white text-black">
      {/* Show navbar depending on admin role */}
      {admin?.role === 'SUPERADMIN' && <SadminNavbar />}
      {admin?.role === 'ADMIN' && <AdminNavbar />}
      
      <Routes>
        {/* Public routes */}
        <Route path="/admin-login" element={<AdminLogin />} />
        <Route path="/superadmin-login" element={<SuperAdminLogin />} />

        {/* Protected Admin Routes */}
        <Route
          path="/admin"
          element={
            <ProtectedRoute>
              <AdminDashboard />
            </ProtectedRoute>
          }
        />
        <Route
          path="/admin/users"
          element={
            <ProtectedRoute>
              <ManageUsers />
            </ProtectedRoute>
          }
        />
        <Route
          path="/admin/SiteSettings"
          element={
            <ProtectedRoute>
              <SiteSettings />
            </ProtectedRoute>
          }
        />
        <Route
          path="/admin/riders"
          element={
            <ProtectedRoute>
              <ManageRiders />
            </ProtectedRoute>
          }
        />
        <Route
          path="/admin/ads"
          element={
            <ProtectedRoute>
              <AdminAdsControl />
            </ProtectedRoute>
          }
        />
        <Route
          path="/admin/materials"
          element={
            <ProtectedRoute>
              <Materials />
            </ProtectedRoute>
          }
        />
        <Route
          path="/admin/reports"
          element={
            <ProtectedRoute>
              <Reports />
            </ProtectedRoute>
          }
        />
        <Route
          path="/admin/manage-ads"
          element={
            <ProtectedRoute>
              <ManageAds />
            </ProtectedRoute>
          }
        />
        <Route
          path="/admin/tablet-tracking"
          element={
            <ProtectedRoute>
              <ScreenTracking />
            </ProtectedRoute>
          }
        />
        <Route
<<<<<<< HEAD
          path="/admin/newsletter"
          element={
            <ProtectedRoute>
              <NewsletterManagement />
            </ProtectedRoute>
          }
        />
=======
          path="/admin/ads-by-user/:userId"
          element={
            <ProtectedRoute>
              <UserAdsPage />
            </ProtectedRoute>
          }
        />

>>>>>>> 4cc61208

        {/* Protected SuperAdmin Routes */}
        <Route
          path="/sadmin-dashboard"
          element={
            <ProtectedRoute>
              <SadminDashboard />
            </ProtectedRoute>
          }
        />
        <Route
          path="/sadmin-settings"
          element={
            <ProtectedRoute>
              <SadminSettings />
            </ProtectedRoute>
          }
        />
        <Route
          path="/sadmin-account"
          element={
            <ProtectedRoute>
              <SadminAccount />
            </ProtectedRoute>
          }
        />
        <Route
          path="/sadmin-plans"
          element={
            <ProtectedRoute>
              <SadminPlans />
            </ProtectedRoute>
          }
        />
        <Route
          path="/sadmin-notifications"
          element={
            <ProtectedRoute>
              <SadminNotifications />
            </ProtectedRoute>
          }
        />
         <Route
          path="/sadmin-admin"
          element={
            <ProtectedRoute>
              <SadminAdmin />
            </ProtectedRoute>
          }
        />
        <Route
          path="/sadmin-analytics"
          element={
            <ProtectedRoute>
              <SadminAnalytics />
            </ProtectedRoute>
          }
        /> 

        {/* Default redirects */}
        <Route path="/" element={<Navigate to="/admin" replace />} />
        <Route path="*" element={<Navigate to="/admin-login" replace />} />
      </Routes>
    </div>
  );
};

const UserAppContent: React.FC = () => {
  const { user } = useUserAuth();
  
  return (
    <NotificationProvider>
      <div className="min-h-screen bg-white text-black">
        {/* Show navbar depending on user role */}
        {user?.role === 'USER' && <UserNavbar />}
        
        <Routes>
        {/* Public routes */}
        <Route path="/login" element={<Login />} />
        <Route path="/register" element={<Register />} />
        <Route path="/verify-email" element={<VerifyEmail />} />
        <Route path="/landing" element={<Landing />} />
        <Route path="/forgot-password" element={<ForgotPass />} />

        {/* Protected user routes */}
        <Route
          path="/dashboard"
          element={
            <ProtectedRoute>
              <Dashboard />
            </ProtectedRoute>
          }
        />
        <Route
          path="/account"
          element={
            <ProtectedRoute>
              <Account />
            </ProtectedRoute>
          }
        />
        <Route
          path="/paymentHistory"
          element={
            <ProtectedRoute>
              <PaymentHistory />
            </ProtectedRoute>
          }
        />
        <Route
          path="/create-advertisement"
          element={
            <ProtectedRoute>
              <CreateAdvertisement />
            </ProtectedRoute>
          }
        />
        <Route
          path="/advertisements"
          element={
            <ProtectedRoute>
              <Advertisements />
            </ProtectedRoute>
          }
        />
        <Route
          path="/advertisements/:id"
          element={
            <ProtectedRoute>
              <AdDetailsPage />
            </ProtectedRoute>
          }
        />
        <Route
          path="/ad-details/:id"
          element={
            <ProtectedRoute>
              <AdDetailsPage />
            </ProtectedRoute>
          }
        />
        <Route
          path="/help"
          element={
            <ProtectedRoute>
              <Help />
            </ProtectedRoute>
          }
        />
        <Route
          path="/history"
          element={
            <ProtectedRoute>
              <PaymentHistory />
            </ProtectedRoute>
          }
        />
        <Route
          path="/settings"
          element={
            <ProtectedRoute>
              <Settings />
            </ProtectedRoute>
          }
        />
        <Route
          path="/notifications"
          element={
            <ProtectedRoute>
              <Notifications />
            </ProtectedRoute>
          }
        />
        <Route
          path="/detailed-analytics"
          element={
            <ProtectedRoute>
              <DetailedAnalytics />
            </ProtectedRoute>
          }
        />

        {/* Default redirects */}
        <Route path="/" element={<Navigate to="/landing" replace />} />
        <Route path="*" element={<Navigate to="/login" replace />} />
      </Routes>
    </div>
    </NotificationProvider>
  );
};

const AppContent: React.FC = () => {
  const location = useLocation();
  
  const publicPages = [
    '/admin-login',
    '/superadmin-login',
    '/login',
    '/register',
    '/forgot-password',
    '/verify-email',
    '/landing',
  ];

  const hideNavbarOnRoutes = publicPages;

  if (hideNavbarOnRoutes.includes(location.pathname)) {
    return (
      <Routes>
        <Route path="/admin-login" element={<AdminLogin />} />
        <Route path="/superadmin-login" element={<SuperAdminLogin />} />
        <Route path="/login" element={<Login />} />
        <Route path="/register" element={<Register />} />
        <Route path="/forgot-password" element={<ForgotPass />} />
        <Route path="/verify-email" element={<VerifyEmail />} />
        <Route path="/landing" element={<Landing />} />
        <Route path="*" element={<Navigate to="/landing" replace />} />
      </Routes>
    );
  }

  // Check if we're on admin routes to determine which content to show
  const isAdminRoute = location.pathname.startsWith('/admin') || 
                      location.pathname.startsWith('/sadmin') ||
                      location.pathname === '/admin-login' ||
                      location.pathname === '/superadmin-login';
  
    if (isAdminRoute) {
    return <AdminAppContent />;
  } else {
    return <UserAppContent />;
  }
};

const App: React.FC = () => {
  const navigate = useNavigate();
  const location = useLocation();
  
  // Initialize Firebase when the app starts
  useEffect(() => {
    console.log('🚀 Initializing Firebase...');
    import('./firebase/init')
      .then(() => console.log('🔥 Firebase initialization complete'))
      .catch((error) => console.error('❌ Firebase initialization failed:', error));
  }, []);
  
  // Check if we're on admin-related routes
  const isAdminRoute = location.pathname.startsWith('/admin') || 
                      location.pathname.startsWith('/sadmin') ||
                      location.pathname === '/admin-login' ||
                      location.pathname === '/superadmin-login';
  
  // Check if we're on user-related routes
  const isUserRoute = location.pathname.startsWith('/dashboard') || 
                     location.pathname.startsWith('/advertisements') ||
                     location.pathname.startsWith('/account') ||
                     location.pathname.startsWith('/settings') ||
                     location.pathname.startsWith('/payment') || // ✅ covers /payment
                     location.pathname.startsWith('/paymentHistory') || 
                     location.pathname === '/login' ||
                     location.pathname === '/register' ||
                     location.pathname === '/verify-email';
  
  // Wrap all routes with DeviceStatusProvider
  const content = (
    <DeviceStatusProvider>
      <AppContent />
    </DeviceStatusProvider>
  );

  // If we're on admin routes, only provide AdminAuthProvider
  if (isAdminRoute) {
    return (
      <AdminAuthProvider navigate={navigate}>
        {content}
      </AdminAuthProvider>
    );
  }
  
  // If we're on user routes, only provide UserAuthProvider
  if (isUserRoute) {
    return (
      <UserAuthProvider navigate={navigate}>
        {content}
      </UserAuthProvider>
    );
  }
  
  // For other routes (like home page), provide both contexts
  return (
    <UserAuthProvider navigate={navigate}>
      <AdminAuthProvider navigate={navigate}>
        {content}
      </AdminAuthProvider>
    </UserAuthProvider>
  );
};

export default App;<|MERGE_RESOLUTION|>--- conflicted
+++ resolved
@@ -28,7 +28,6 @@
 import Settings from './pages/USERS/Settings';
 import AdDetailsPage from './pages/USERS/AdDetailsPage';
 import Notifications from './pages/USERS/Notifications';
-import DetailedAnalytics from './pages/USERS/DetailedAnalytics';
 
 // Admin pages
 import AdminLogin from './pages/AUTH/AdminLogin';
@@ -39,13 +38,9 @@
 import AdminAdsControl from './pages/ADMIN/AdminAdsControl';
 import Materials from './pages/ADMIN/Materials';
 import Reports from './pages/ADMIN/Reports';
-import ManageAds from './pages/ADMIN/ManageAds';
+import ManageAds from 'pages/ADMIN/ManageAds';
 import ScreenTracking from './pages/ADMIN/ScreenTracking';
-<<<<<<< HEAD
-import NewsletterManagement from './pages/ADMIN/NewsletterManagement';
-=======
 import UserAdsPage from './pages/ADMIN/UserAdsPage';
->>>>>>> 4cc61208
 
 // Super Admin pages
 import SuperAdminLogin from './pages/AUTH/SuperAdminLogin';
@@ -53,11 +48,14 @@
 import SadminSettings from './pages/SUPERADMIN/SadminSettings';
 import SadminAccount from './pages/SUPERADMIN/SadminAccount';
 import SadminPlans from './pages/SUPERADMIN/SadminPlans';
-import SadminAdmin from './pages/SUPERADMIN/SadminAdmin';
+import SadminAdmin from 'pages/SUPERADMIN/SadminAdmin';
 import SadminNotifications from './pages/SUPERADMIN/SadminNotifications';
-import SadminAnalytics from './pages/SUPERADMIN/SadminAnalytics';
-
-// Firebase initialization will be handled in useEffect
+
+// Initialize Firebase when the app starts
+console.log('🚀 Initializing Firebase...');
+import('./firebase/init')
+  .then(() => console.log('🔥 Firebase initialization complete'))
+  .catch((error) => console.error('❌ Firebase initialization failed:', error));
 
 // Separate components for admin and user routes to avoid conditional hooks
 const AdminAppContent: React.FC = () => {
@@ -148,15 +146,6 @@
           }
         />
         <Route
-<<<<<<< HEAD
-          path="/admin/newsletter"
-          element={
-            <ProtectedRoute>
-              <NewsletterManagement />
-            </ProtectedRoute>
-          }
-        />
-=======
           path="/admin/ads-by-user/:userId"
           element={
             <ProtectedRoute>
@@ -165,7 +154,6 @@
           }
         />
 
->>>>>>> 4cc61208
 
         {/* Protected SuperAdmin Routes */}
         <Route
@@ -213,14 +201,6 @@
           element={
             <ProtectedRoute>
               <SadminAdmin />
-            </ProtectedRoute>
-          }
-        />
-        <Route
-          path="/sadmin-analytics"
-          element={
-            <ProtectedRoute>
-              <SadminAnalytics />
             </ProtectedRoute>
           }
         /> 
@@ -336,14 +316,6 @@
           element={
             <ProtectedRoute>
               <Notifications />
-            </ProtectedRoute>
-          }
-        />
-        <Route
-          path="/detailed-analytics"
-          element={
-            <ProtectedRoute>
-              <DetailedAnalytics />
             </ProtectedRoute>
           }
         />
@@ -404,14 +376,6 @@
   const navigate = useNavigate();
   const location = useLocation();
   
-  // Initialize Firebase when the app starts
-  useEffect(() => {
-    console.log('🚀 Initializing Firebase...');
-    import('./firebase/init')
-      .then(() => console.log('🔥 Firebase initialization complete'))
-      .catch((error) => console.error('❌ Firebase initialization failed:', error));
-  }, []);
-  
   // Check if we're on admin-related routes
   const isAdminRoute = location.pathname.startsWith('/admin') || 
                       location.pathname.startsWith('/sadmin') ||
