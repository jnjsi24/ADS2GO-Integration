--- conflicted
+++ resolved
@@ -4,6 +4,7 @@
 import { AdminAuthProvider, useAdminAuth } from './contexts/AdminAuthContext';
 import { DeviceStatusProvider } from './contexts/DeviceStatusContext';
 import ProtectedRoute from './components/ProtectedRoute';
+
 
 // Import Navbars
 import UserNavbar from './components/UserNavbar';
@@ -44,10 +45,7 @@
 import SadminSettings from './pages/SUPERADMIN/SadminSettings';
 import SadminAccount from './pages/SUPERADMIN/SadminAccount';
 import SadminPlans from './pages/SUPERADMIN/SadminPlans';
-<<<<<<< HEAD
-=======
 import SadminAdmin from 'pages/SUPERADMIN/SadminAdmin';
->>>>>>> 88a7e0f9
 
 // Initialize Firebase when the app starts
 console.log('🚀 Initializing Firebase...');
@@ -226,10 +224,10 @@
           }
         />
         <Route
-          path="/payment"
-          element={
-            <ProtectedRoute>
-              <Payment />
+          path="/paymentHistory"
+          element={
+            <ProtectedRoute>
+              <PaymentHistory />
             </ProtectedRoute>
           }
         />
@@ -356,6 +354,8 @@
                      location.pathname.startsWith('/advertisements') ||
                      location.pathname.startsWith('/account') ||
                      location.pathname.startsWith('/settings') ||
+                     location.pathname.startsWith('/payment') || // ✅ covers /payment
+                     location.pathname.startsWith('/paymentHistory') || 
                      location.pathname === '/login' ||
                      location.pathname === '/register' ||
                      location.pathname === '/verify-email';
