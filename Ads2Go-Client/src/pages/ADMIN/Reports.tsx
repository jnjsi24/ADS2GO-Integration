--- conflicted
+++ resolved
@@ -1,7 +1,7 @@
 import React, { useState, useEffect } from 'react';
 import { useQuery, useMutation } from '@apollo/client';
 import { AnimatePresence, motion } from 'framer-motion';
-import { Mail, CalendarClock, CalendarCheck, ChevronDown, Pencil, AlertCircle, CheckCircle, Clock, XCircle, FileText, ChevronLeft, ChevronRight } from 'lucide-react';
+import { Mail, CalendarClock, CalendarCheck, ChevronDown, Edit, AlertCircle, CheckCircle, Clock, XCircle, FileText } from 'lucide-react';
 import { GET_ALL_USER_REPORTS } from '../../graphql/admin/queries/userReports';
 import { UPDATE_USER_REPORT_ADMIN } from '../../graphql/admin/mutations/userReports';
 
@@ -50,9 +50,6 @@
   const [currentPage, setCurrentPage] = useState(1);
   const [itemsPerPage, setItemsPerPage] = useState(10);
 
-  const [currentPage, setCurrentPage] = useState(1);
-  const [itemsPerPage] = useState(6);
-
   const { data, loading, error, refetch } = useQuery(GET_ALL_USER_REPORTS, {
     variables: { filters, limit: 50, offset: 0 },
   });
@@ -71,33 +68,18 @@
     return matchSearch;
   });
 
-<<<<<<< HEAD
-=======
   // Pagination calculations
->>>>>>> 0654af9d
   const totalPages = Math.ceil(filteredReports.length / itemsPerPage);
   const startIndex = (currentPage - 1) * itemsPerPage;
   const endIndex = startIndex + itemsPerPage;
   const paginatedReports = filteredReports.slice(startIndex, endIndex);
 
-<<<<<<< HEAD
-=======
   // Pagination handlers
->>>>>>> 0654af9d
   const handlePageChange = (page: number) => {
     setCurrentPage(page);
   };
 
   const handlePreviousPage = () => {
-<<<<<<< HEAD
-    if (currentPage > 1) setCurrentPage(currentPage - 1);
-  };
-
-  const handleNextPage = () => {
-    if (currentPage < totalPages) setCurrentPage(currentPage + 1);
-  };
-
-=======
     if (currentPage > 1) {
       setCurrentPage(currentPage - 1);
     }
@@ -114,7 +96,6 @@
     setCurrentPage(1);
   }, [searchTerm, filters]);
 
->>>>>>> 0654af9d
   const handleRowClick = (id: string) => {
     setExpandedRow(expandedRow === id ? null : id);
   };
@@ -440,7 +421,7 @@
       </div>
 
       {/* Rows */}
-      {paginatedReports.length === 0 ? (
+      {filteredReports.length === 0 ? (
         <div className="text-center py-7 text-gray-500 bg-white rounded-lg shadow-sm">No reports found.</div>
       ) : (
         paginatedReports.map((report) => (
@@ -481,7 +462,7 @@
                   className="group flex items-center text-gray-700 overflow-hidden h-6 w-7 hover:w-20 transition-[width] duration-300"
                   title="Update Report"
                 >
-                  <Pencil className="w-4 h-4 flex-shrink-0 mx-auto ml-1.5 group-hover:ml-1 transition-all duration-300" />
+                  <Edit className="w-4 h-4 flex-shrink-0 mx-auto ml-1.5 group-hover:ml-1 transition-all duration-300" />
                   <span className="opacity-0 group-hover:opacity-100 ml-1 group-hover:mr-3 whitespace-nowrap text-xs transition-all duration-300">
                     Update
                   </span>
@@ -650,79 +631,17 @@
               </div>
             </div>
           )}
+
           </div>
         ))
       )}
 
-<<<<<<< HEAD
-      <div className="mt-auto flex justify-center py-4">
-        <div className="flex items-center space-x-2">
-          {/* Previous */}
-          <button
-            onClick={handlePreviousPage}
-            disabled={currentPage === 1}
-            className="flex items-center px-3 py-1 text-sm rounded font-semibold hover:text-gray-700 disabled:opacity-50 disabled:cursor-not-allowed"
-          >
-            <ChevronLeft className="w-4 h-4 mr-1" />
-            Previous
-          </button>
-
-          {/* Page numbers */}
-          <div className="flex space-x-1">
-            {(() => {
-              const pages = [];
-              const maxVisiblePages = 3;
-              let startPage = Math.max(1, currentPage - Math.floor(maxVisiblePages / 2));
-              let endPage = Math.min(totalPages, startPage + maxVisiblePages - 1);
-
-              if (endPage - startPage + 1 < maxVisiblePages) {
-                startPage = Math.max(1, endPage - maxVisiblePages + 1);
-              }
-
-              for (let i = startPage; i <= endPage; i++) {
-                pages.push(
-                  <button
-                    key={i}
-                    onClick={() => handlePageChange(i)}
-                    className={`px-3 py-1 text-sm rounded ${
-                      currentPage === i
-                        ? "border border-gray-300 text-black"
-                        : "text-gray-700 hover:border border-gray-300"
-                    }`}
-                  >
-                    {i}
-                  </button>
-                );
-              }
-
-              if (endPage < totalPages) {
-                pages.push(
-                  <span key="ellipsis" className="px-2 text-gray-500">
-                    …
-                  </span>
-                );
-              }
-
-              return pages;
-            })()}
-          </div>
-
-          {/* Next */}
-          <button
-            onClick={handleNextPage}
-            disabled={currentPage === totalPages}
-            className="flex items-center px-3 py-1 text-sm rounded font-semibold hover:text-gray-700 disabled:opacity-50 disabled:cursor-not-allowed"
-          >
-            Next
-            <ChevronRight className="w-4 h-4 ml-1" />
-=======
       {/* Footer with pagination controls - Fixed at bottom */}
       <div className="mt-auto">
         {/* Action buttons */}
         <div className="flex space-x-2 mb-4">
           <button className="px-4 py-2 text-sm text-green-600 transition-colors border border-green-600 rounded hover:bg-green-50 disabled:opacity-50 disabled:cursor-not-allowed">
             Export All Reports to Excel
->>>>>>> 0654af9d
           </button>
         </div>
 
@@ -872,6 +791,7 @@
                 </AnimatePresence>
               </div>
 
+
               {/* Admin Notes */}
               <div>
                 <label className="block text-sm font-medium text-gray-700 mb-2">Admin Notes</label>
