--- conflicted
+++ resolved
@@ -584,36 +584,6 @@
           >
             Refresh
           </button>
-<<<<<<< HEAD
-
-          <AnimatePresence>
-            {showStatusDropdown && (
-              <motion.div
-                initial={{ opacity: 0, y: -10 }}
-                animate={{ opacity: 1, y: 0 }}
-                exit={{ opacity: 0, y: -10 }}
-                transition={{ duration: 0.2 }}
-                className="absolute z-10 top-full mt-2 w-full rounded-lg shadow-lg bg-white overflow-hidden"
-              >
-                {(activeTab === 'deployment' ? deploymentStatusFilterOptions : statusFilterOptions).map((status) => (
-                  <button
-                    key={status}
-                    onClick={() => {
-                      if (activeTab === 'ads') setAdsStatusFilter(status);
-                      else if (activeTab === 'schedule') setScheduleStatusFilter(status);
-                      else if (activeTab === 'deployment') setDeploymentStatusFilter(status);
-                      setShowStatusDropdown(false);
-                    }}
-                    className="block w-full text-left px-4 py-2 ml-2 text-xs text-gray-700 hover:bg-gray-100"
-                  >
-                    {status}
-                  </button>
-                ))}
-              </motion.div>
-            )}
-          </AnimatePresence>
-=======
->>>>>>> 09323d84
         </div>
       )}
     </div>
@@ -830,9 +800,7 @@
 
                       <span className="px-2 py-1 text-xs font-medium rounded-full bg-blue-200 text-blue-800">{selectedAd.adType}</span>
                     </div>
-                    <p className="text-sm text-gray-500">
-                    <strong> ID: </strong>{selectedAd.id}
-                    </p>
+                    <p className="text-sm text-gray-500">{selectedAd.id}</p>
                   </div>
                 </div>
               </div>
