import React, { useState } from 'react';
import { 
  X, 
  Trash, 
  Tablet, 
  CalendarPlus, 
  CalendarMinus, 
  Mail, 
  CalendarRange, 
  Coins,
  Monitor,
  Calendar,
  PlayCircle,
  BarChart3
} from 'lucide-react';
import { useQuery, useMutation } from '@apollo/client';
import { useAdminAuth } from '../../contexts/AdminAuthContext';
<<<<<<< HEAD

// GraphQL Queries and Mutations
const GET_ALL_ADS = gql`
  query GetAllAds {
    getAllAds {
      id
      title
      description
      adType
      adFormat
      status
      startTime
      endTime
      mediaFile
      reasonForReject
      approveTime
      rejectTime
      price
      totalPrice
      durationDays
      numberOfDevices
      adLengthSeconds
      playsPerDayPerDevice
      totalPlaysPerDay
      pricePerPlay
      createdAt
      updatedAt
      userId {
        id
        firstName
        lastName
        email
      }
      materialId {
        id
      }
      planId {
        id
        durationDays
        numberOfDevices
        adLengthSeconds
        playsPerDayPerDevice
        pricePerPlay
      }
    }
  }
`;

const UPDATE_AD = gql`
  mutation UpdateAd($id: ID!, $input: UpdateAdInput!) {
    updateAd(id: $id, input: $input) {
      id
      status
      reasonForReject
      approveTime
      rejectTime
    }
  }
`;

const DELETE_AD = gql`
  mutation DeleteAd($id: ID!) {
    deleteAd(id: $id)
  }
`;

// === Types ===
interface User {
  id: string;
  firstName?: string;
  lastName?: string;
  email: string;
}

interface Material {
  id: string;
}

interface AdsPlan {
  id: string;
  durationDays: number;
  numberOfDevices: number;
  adLengthSeconds: number;
  playsPerDayPerDevice: number;
  pricePerPlay: number;
}

interface Ad {
  id: string;
  title: string;
  description: string;
  adType: 'DIGITAL' | 'NON_DIGITAL';
  adFormat: string;
  status: 'PENDING' | 'APPROVED' | 'REJECTED' | 'RUNNING' | 'ENDED';
  startTime: string;
  endTime: string;
  mediaFile: string;
  reasonForReject?: string;
  approveTime?: string;
  rejectTime?: string;
  price: number;
  totalPrice: number;
  durationDays: number;
  numberOfDevices: number;
  adLengthSeconds: number;
  playsPerDayPerDevice: number;
  totalPlaysPerDay: number;
  pricePerPlay: number;
  createdAt: string;
  updatedAt: string;
  userId: User;
  materialId: Material;
  planId: AdsPlan;
}
=======
import {
  GET_ALL_ADS,
  UPDATE_AD,
  DELETE_AD,
  type Ad,
  type User
} from '../../graphql/admin/ads';
import ScheduleTab from './tabs/manageAds/ScheduleTab';
import DeploymentTab from './tabs/manageAds/DeploymentTab';
import AnalyticsTab from './tabs/dashboard/AnalyticsTab';
import PlanAvailabilityTab from './tabs/manageAds/PlanAvailabilityTab';
>>>>>>> 88a7e0f9

const ManageAds: React.FC = () => {
  const { admin, isLoading, isInitialized } = useAdminAuth();
  
  // Tab management
  const [activeTab, setActiveTab] = useState<'ads' | 'schedule' | 'deployment' | 'analytics' | 'availability'>('ads');
  
  // Existing state
  const [searchTerm, setSearchTerm] = useState('');
  const [statusFilter, setStatusFilter] = useState<'all' | 'APPROVED' | 'PENDING' | 'REJECTED'>('all');
<<<<<<< HEAD
  const [expandedId, setExpandedId] = useState<string | null>(null);
=======
  const [showAdDetailsModal, setShowAdDetailsModal] = useState(false);
  const [selectedAd, setSelectedAd] = useState<Ad | null>(null);
  const [isAdModalOpen, setIsAdModalOpen] = useState(false);
>>>>>>> 88a7e0f9
  const [showRejectModal, setShowRejectModal] = useState(false);
  const [rejectReason, setRejectReason] = useState('');
  const [adToReject, setAdToReject] = useState<string | null>(null);
  const [showRejectionNotification, setShowRejectionNotification] = useState(true);
  


  // GraphQL Hooks
  const { data, loading, error, refetch } = useQuery(GET_ALL_ADS, {
    errorPolicy: 'all',
    fetchPolicy: 'cache-and-network'
  });

  const handleViewAdDetails = (ad: Ad) => {
  setSelectedAd(ad);
  setShowAdDetailsModal(true);

  // Trigger slide-in animation after modal is rendered
  setTimeout(() => {
    setIsAdModalOpen(true);
  }, 10);
  if (ad.status === 'REJECTED') {
    setShowRejectionNotification(true);
  }
};


  const handleCloseAdModal = () => {
  setIsAdModalOpen(false); // trigger slide-out
  setTimeout(() => {
    setShowAdDetailsModal(false);
    setSelectedAd(null);
  }, 300); // match the duration of your transition
};



  const [updateAd] = useMutation(UPDATE_AD, {
    onCompleted: (data) => {
      console.log('Ad updated successfully:', data);
      refetch(); // Refresh the ads list
    },
    onError: (error) => {
      console.error('Error updating ad:', error);
      alert(`Error updating ad: ${error.message}`);
    }
  });

  const [deleteAd] = useMutation(DELETE_AD, {
    onCompleted: () => {
      refetch(); // Refresh the ads list
    },
    onError: (error) => {
      console.error('Error deleting ad:', error);
      alert(`Error deleting ad: ${error.message}`);
    }
  });

  // Show loading state while authentication is being checked
  if (isLoading || !isInitialized) {
    return (
      <div className="flex items-center justify-center min-h-screen">
        <div className="animate-spin rounded-full h-12 w-12 border-t-2 border-b-2 border-blue-500"></div>
      </div>
    );
  }

  // Check if admin is authenticated
  if (!admin) {
    return (
      <div className="flex items-center justify-center min-h-screen">
        <div className="text-center">
          <h2 className="text-2xl font-bold text-gray-800 mb-4">Access Denied</h2>
          <p className="text-gray-600">You must be logged in to access this page.</p>
        </div>
      </div>
    );
  }

<<<<<<< HEAD
  // Filtered ads
  const filteredAds = data?.getAllAds?.filter((ad: Ad) => {
    const matchesSearch =
      ad.title.toLowerCase().includes(searchTerm.toLowerCase()) ||
      (ad.userId.firstName && `${ad.userId.firstName} ${ad.userId.lastName}`.toLowerCase().includes(searchTerm.toLowerCase())) ||
      ad.id.toLowerCase().includes(searchTerm.toLowerCase());

    const matchesStatus = statusFilter === 'all' || ad.status === statusFilter;
    return matchesSearch && matchesStatus;
  }) || [];
=======
>>>>>>> 88a7e0f9

  const formatDate = (date: string) => {
    if (!date) return 'N/A';
    return new Date(date).toLocaleDateString('en-US', {
      year: 'numeric',
      month: 'short',
      day: 'numeric',
      hour: '2-digit',
      minute: '2-digit'
    });
  };

  const formatCurrency = (amount: number) => {
    return new Intl.NumberFormat('en-PH', {
      style: 'currency',
      currency: 'PHP'
    }).format(amount);
  };

  const getAdvertiserName = (user: User) => {
    if (user.firstName && user.lastName) return `${user.firstName} ${user.lastName}`;
    return user.email;
  };

  // Actions
  const handleApprove = async (adId: string) => {
    try {
      await updateAd({
        variables: {
          id: adId,
          input: {
            status: 'APPROVED'
          }
        }
      });
      alert(`Ad ${adId} approved successfully!`);
    } catch (error) {
      console.error('Error approving ad:', error);
    }
  };

  const handleReject = (adId: string) => {
    setAdToReject(adId);
    setShowRejectModal(true);
  };

  const submitReject = async () => {
    if (!adToReject || !rejectReason.trim()) {
      alert('Please provide a reason for rejection');
      return;
    }

    try {
      await updateAd({
        variables: {
          id: adToReject,
          input: {
            status: 'REJECTED',
            reasonForReject: rejectReason
          }
        }
      });
      alert(`Ad ${adToReject} rejected successfully!`);
      setShowRejectModal(false);
      setRejectReason('');
      setAdToReject(null);
    } catch (error) {
      console.error('Error rejecting ad:', error);
    }
  };

  const handleDelete = async (adId: string) => {
    if (window.confirm('Are you sure you want to delete this ad? This action cannot be undone.')) {
      try {
        await deleteAd({
          variables: { id: adId }
        });
        alert(`Ad ${adId} deleted successfully!`);
      } catch (error) {
        console.error('Error deleting ad:', error);
      }
    }
  };

  const handleRowClick = (ad: Ad) => {
<<<<<<< HEAD
    setExpandedId(expandedId === ad.id ? null : ad.id);
=======
    handleViewAdDetails(ad);
    setShowAdDetailsModal(true);
>>>>>>> 88a7e0f9
  };

  // Tab management functions
  const tabs = [
    { id: 'ads', label: 'All Ads', icon: Monitor },
    { id: 'schedule', label: 'Schedule', icon: Calendar },
    { id: 'deployment', label: 'Deployment', icon: PlayCircle },
    { id: 'analytics', label: 'Analytics', icon: BarChart3 },
    { id: 'availability', label: 'Plan Availability', icon: CalendarRange }
  ];

  // Filter functions
  const filteredAds = data?.getAllAds?.filter((ad: Ad) => {
    const matchesSearch =
      ad.title.toLowerCase().includes(searchTerm.toLowerCase()) ||
      (ad.userId?.firstName && ad.userId?.lastName && `${ad.userId.firstName} ${ad.userId.lastName}`.toLowerCase().includes(searchTerm.toLowerCase())) ||
      ad.id.toLowerCase().includes(searchTerm.toLowerCase());

    const matchesStatus = statusFilter === 'all' || ad.status === statusFilter;
    return matchesSearch && matchesStatus;
  }) || [];

  if (loading) {
    return (
      <div className="min-h-screen bg-gray-100 pl-64 pr-5 p-10">
        <div className="flex items-center justify-center h-64">
          <div className="flex items-center space-x-2">
            <div className="w-8 h-8 border-4 border-blue-500 border-t-transparent rounded-full animate-spin"></div>
            <span className="text-lg text-gray-600">Loading advertisements...</span>
          </div>
        </div>
      </div>
    );
  }

  if (error) {
    return (
      <div className="min-h-screen bg-gray-100 pl-64 pr-5 p-10">
        <div className="bg-red-100 border border-red-400 text-red-700 px-4 py-3 rounded">
          <strong className="font-bold">Error loading ads: </strong>
          <span className="block sm:inline">{error.message}</span>
          <button
            onClick={() => refetch()}
            className="mt-2 bg-red-500 text-white px-4 py-2 rounded hover:bg-red-600"
          >
            Retry
          </button>
        </div>
      </div>
    );
  }

  return (
    <div className="min-h-screen bg-gray-100 pl-64 pr-5 p-10">
      {/* Header with Title and Filters */}
      <div className="flex justify-between items-center mb-6">
        <h1 className="text-3xl font-bold text-gray-800">Advertisements Management</h1>
        {activeTab === 'ads' && (
          <div className="flex gap-4">
            <input
              type="text"
              placeholder="Search by title, advertiser, or Ad ID..."
              className="text-xs text-black rounded-xl pl-5 py-3 w-80 shadow-md focus:outline-none bg-white"
              value={searchTerm}
              onChange={e => setSearchTerm(e.target.value)}
            />

            {/* Custom Dropdown with SVG */}
            <div className="relative w-40">
              <select
                className="appearance-none w-full text-xs text-black rounded-xl pl-5 pr-10 py-3 shadow-md focus:outline-none bg-white"
                value={statusFilter}
                onChange={e =>
                  setStatusFilter(e.target.value as 'all' | 'APPROVED' | 'PENDING' | 'REJECTED')
                }
              >
                <option value="all">All Status</option>
                <option value="APPROVED">Approved</option>
                <option value="PENDING">Pending</option>
                <option value="REJECTED">Rejected</option>
              </select>

              {/* SVG Arrow */}
              <div className="pointer-events-none absolute inset-y-0 right-3 flex items-center">
                <svg
                  className="w-4 h-4 text-gray-500"
                  fill="none"
                  stroke="currentColor"
                  strokeWidth="2"
                  viewBox="0 0 24 24"
                >
                  <path strokeLinecap="round" strokeLinejoin="round" d="M19 9l-7 7-7-7" />
                </svg>
              </div>
            </div>
          </div>
        )}
      </div>

      {/* Tab Navigation */}
      <div className="bg-white rounded-lg shadow-sm mb-6">
        <div className="border-b border-gray-200">
          <nav className="flex space-x-8 px-6">
            {tabs.map(tab => (
              <button
                key={tab.id}
                onClick={() => setActiveTab(tab.id as any)}
                className={`flex items-center py-4 px-1 border-b-2 font-medium text-sm transition-colors ${
                  activeTab === tab.id
                    ? 'border-blue-500 text-blue-600'
                    : 'border-transparent text-gray-500 hover:text-gray-700 hover:border-gray-300'
                }`}
              >
                <tab.icon className="w-4 h-4 mr-2" />
                {tab.label}
              </button>
            ))}
          </nav>
        </div>
      </div>


      {/* Tab Content */}
      <div className="bg-white rounded-lg shadow-sm">
        {/* All Ads Tab */}
        {activeTab === 'ads' && (
          <div className="p-6">
            {/* Stats Summary */}
            <div className="grid grid-cols-4 gap-4 mb-6">
              <div className="bg-gray-50 p-4 rounded-lg">
                <h3 className="text-sm font-medium text-gray-500">Total Ads</h3>
                <p className="text-2xl font-bold text-gray-900">{data?.getAllAds?.length || 0}</p>
              </div>
              <div className="bg-gray-50 p-4 rounded-lg">
                <h3 className="text-sm font-medium text-gray-500">Pending</h3>
                <p className="text-2xl font-bold text-yellow-600">
                  {data?.getAllAds?.filter((ad: Ad) => ad.status === 'PENDING').length || 0}
                </p>
              </div>
              <div className="bg-gray-50 p-4 rounded-lg">
                <h3 className="text-sm font-medium text-gray-500">Approved</h3>
                <p className="text-2xl font-bold text-green-600">
                  {data?.getAllAds?.filter((ad: Ad) => ad.status === 'APPROVED').length || 0}
                </p>
              </div>
              <div className="bg-gray-50 p-4 rounded-lg">
                <h3 className="text-sm font-medium text-gray-500">Rejected</h3>
                <p className="text-2xl font-bold text-red-600">
                  {data?.getAllAds?.filter((ad: Ad) => ad.status === 'REJECTED').length || 0}
                </p>
              </div>
<<<<<<< HEAD

              {expandedId === ad.id && (
                <div className="bg-gray-50 p-6 transition-all duration-300 border-t">
                  <div className="grid grid-cols-1 md:grid-cols-3 gap-6 text-sm">
                    {/* Column 1: Ad Information */}
                    <div>
                      <h3 className="text-lg font-semibold mb-3 text-gray-800">Ad Information</h3>
                      <div className="space-y-2">
                        <div><strong className="text-gray-600">Ad ID:</strong> <span className="text-gray-800">{ad.id}</span></div>
                        <div><strong className="text-gray-600">Title:</strong> <span className="text-gray-800">{ad.title}</span></div>
                        <div><strong className="text-gray-600">Advertiser:</strong> <span className="text-gray-800">{getAdvertiserName(ad.userId)}</span></div>
                        <div><strong className="text-gray-600">Email:</strong> <span className="text-gray-800">{ad.userId.email}</span></div>
                        <div><strong className="text-gray-600">Ad Type:</strong> <span className="text-gray-800">{ad.adType}</span></div>
                        <div><strong className="text-gray-600">Format:</strong> <span className="text-gray-800">{ad.adFormat}</span></div>
                        <div><strong className="text-gray-600">Material ID:</strong> <span className="text-gray-800">{ad.materialId.id}</span></div>
                      </div>
                    </div>
                    
                    {/* Column 2: Details & Status */}
                    <div>
                      <h3 className="text-lg font-semibold mb-3 text-gray-800">Campaign Details</h3>
                      <div className="space-y-2">
                        <div><strong className="text-gray-600">Status:</strong> 
                          <span className={`ml-2 px-2 py-1 text-xs font-medium rounded-full ${
                            ad.status === 'APPROVED' ? 'bg-green-200 text-green-800' :
                            ad.status === 'PENDING' ? 'bg-yellow-200 text-yellow-800' :
                            ad.status === 'REJECTED' ? 'bg-red-200 text-red-800' :
                            ad.status === 'RUNNING' ? 'bg-blue-200 text-blue-800' :
                            'bg-gray-200 text-gray-800'
                          }`}>{ad.status}</span>
                        </div>
                        <div><strong className="text-gray-600">Start Date:</strong> <span className="text-gray-800">{formatDate(ad.startTime)}</span></div>
                        <div><strong className="text-gray-600">End Date:</strong> <span className="text-gray-800">{formatDate(ad.endTime)}</span></div>
                        <div><strong className="text-gray-600">Duration:</strong> <span className="text-gray-800">{ad.durationDays} days</span></div>
                        <div><strong className="text-gray-600">Price:</strong> <span className="text-gray-800 font-semibold">{formatCurrency(ad.totalPrice)}</span></div>
                        <div><strong className="text-gray-600">Devices:</strong> <span className="text-gray-800">{ad.numberOfDevices}</span></div>
                        <div><strong className="text-gray-600">Plays/Day:</strong> <span className="text-gray-800">{ad.totalPlaysPerDay}</span></div>
                        {ad.status === 'APPROVED' && ad.approveTime && (
                          <div><strong className="text-green-600">Approved:</strong> <span className="text-gray-800">{formatDate(ad.approveTime)}</span></div>
                        )}
                        {ad.status === 'REJECTED' && ad.rejectTime && (
                          <div><strong className="text-red-600">Rejected:</strong> <span className="text-gray-800">{formatDate(ad.rejectTime)}</span></div>
                        )}
                        {ad.reasonForReject && (
                          <div><strong className="text-red-600">Reason:</strong> <span className="text-red-800">{ad.reasonForReject}</span></div>
                        )}
                      </div>
                    </div>

                    {/* Column 3: Description & Media */}
                    <div>
                      <h3 className="text-lg font-semibold mb-3 text-gray-800">Description & Media</h3>
                      <div className="space-y-3">
                        <div>
                          <strong className="text-gray-600">Description:</strong>
                          <p className="text-justify mt-1 text-gray-800">{ad.description || 'No description provided'}</p>
                        </div>
                        {ad.mediaFile && (
                          <div>
                            <strong className="text-gray-600">Media Preview:</strong>
                            <div className="mt-2">
                              {ad.adFormat === 'IMAGE' ? (
                                <img 
                                  src={ad.mediaFile} 
                                  alt="Ad media"
                                  className="w-full h-48 object-contain border rounded bg-gray-100"
                                  onError={(e) => {
                                    e.currentTarget.src = 'data:image/svg+xml;base64,PHN2ZyB3aWR0aD0iMjAwIiBoZWlnaHQ9IjEwMCIgeG1sbnM9Imh0dHA6Ly93d3cudzMub3JnLzIwMDAvc3ZnIj48cmVjdCB3aWR0aD0iMTAwJSIgaGVpZ2h0PSIxMDAlIiBmaWxsPSIjZGRkIi8+PHRleHQgeD0iNTAlIiB5PSI1MCUiIGZvbnQtZmFtaWx5PSJBcmlhbCIgZm9udC1zaXplPSIxNCIgZmlsbD0iIzk5OSIgdGV4dC1hbmNob3I9Im1pZGRsZSIgZHk9Ii4zZW0iPkltYWdlIG5vdCBhdmFpbGFibGU8L3RleHQ+PC9zdmc+';
                                  }}
                                />
                              ) : ad.adFormat === 'VIDEO' ? (
                                <video 
                                  controls 
                                  className="w-full h-48 border rounded bg-gray-100"
                                  onError={(e) => {
                                    e.currentTarget.style.display = 'none';
                                    const errorDiv = document.createElement('div');
                                    errorDiv.className = 'w-full h-48 border rounded bg-gray-100 flex items-center justify-center';
                                    errorDiv.innerHTML = '<span class="text-gray-500">Video not available</span>';
                                    e.currentTarget.parentNode?.appendChild(errorDiv);
                                  }}
                                >
                                  <source src={ad.mediaFile} />
                                  Your browser does not support the video tag.
                                </video>
                              ) : (
                                <div className="w-full h-48 border rounded bg-gray-100 flex items-center justify-center">
                                  <a 
                                    href={ad.mediaFile} 
                                    target="_blank" 
                                    rel="noopener noreferrer"
                                    className="text-blue-500 hover:text-blue-700 underline"
                                  >
                                    View Media File
                                  </a>
                                </div>
                              )}
                            </div>
                          </div>
                        )}
                      </div>
                    </div>
                  </div>
                </div>
              )}
            </div>
          ))}
=======
            </div>

            {/* Table */}
            {filteredAds.length === 0 ? (
              <div className="text-center py-10 text-gray-500">
                {searchTerm || statusFilter !== 'all' ? 'No ads match your search criteria' : 'No ads found'}
              </div>
            ) : (
              <div className="rounded-md mb-4 overflow-hidden">
                <div className="grid grid-cols-12 px-4 py-3 text-sm font-semibold text-gray-600 bg-gray-50">
                  <div className="col-span-3">Title</div>
                  <div className="col-span-3">Advertiser</div>
                  <div className="col-span-2">Ad Type</div>
                  <div className="col-span-2">Status</div>
                  <div className="col-span-2 text-center">Actions</div>
                </div>

                {filteredAds.map((ad: Ad) => (
                  <div key={ad.id} className="border-b border-gray-200 hover:bg-gray-50 transition-colors">
                    <div
                      className="grid grid-cols-12 items-center px-4 py-4 text-sm cursor-pointer"
                      onClick={() => handleRowClick(ad)}
                    >
                      <div className="col-span-3 truncate" title={ad.title}>{ad.title}</div>
                      <div className="col-span-3 truncate" title={getAdvertiserName(ad.userId)}>
                        {getAdvertiserName(ad.userId)}
                      </div>
                      <div className="col-span-2">
                        <span className="px-2 py-1 text-xs font-medium rounded-full bg-blue-100 text-blue-800">
                          {ad.adType}
                        </span>
                      </div>
                      <div className="col-span-2">
                        <span
                          className={`px-2 py-1 text-xs font-medium rounded-full ${
                            ad.status === 'APPROVED'
                              ? 'bg-green-200 text-green-800'
                              : ad.status === 'PENDING'
                              ? 'bg-yellow-200 text-yellow-800'
                              : ad.status === 'REJECTED'
                              ? 'bg-red-200 text-red-800'
                              : ad.status === 'RUNNING'
                              ? 'bg-blue-200 text-blue-800'
                              : 'bg-gray-200 text-gray-800'
                          }`}
                        >
                          {ad.status}
                        </span>
                      </div>
                      <div className="col-span-2 flex items-center justify-center gap-1">
                        {ad.status === 'PENDING' && (
                          <>
                            <button
                              className="border border-green-500 text-green-500 text-xs px-2 py-1 rounded hover:bg-green-600 hover:text-white"
                              onClick={(e) => { e.stopPropagation(); handleApprove(ad.id); }}
                              title="Approve"
                            >
                              Approve
                            </button>
                            <button
                              className="border border-red-500 text-red-500 text-xs px-2 py-1 rounded hover:bg-red-600 hover:text-white"
                              onClick={(e) => { e.stopPropagation(); handleReject(ad.id); }}
                              title="Reject"
                            >
                              Reject
                            </button>
                          </>
                        )}
                        <button
                          className="text-red-500 text-md hover:text-red-700"
                          onClick={(e) => { e.stopPropagation(); handleDelete(ad.id); }}
                          title="Delete"
                        >
                          <Trash className="w-4 h-4" />
                        </button>
                      </div>
                    </div>
                  </div>
                ))}
              </div>
            )}
          </div>
        )}

        {/* Schedule Tab */}
        {activeTab === 'schedule' && <ScheduleTab />}

        {/* Deployment Tab */}
        {activeTab === 'deployment' && <DeploymentTab />}

        {/* Analytics Tab */}
        {activeTab === 'analytics' && <AnalyticsTab />}

        {/* Plan Availability Tab */}
        {activeTab === 'availability' && <PlanAvailabilityTab />}
      </div>

      {/* Ad Details Modal */}
      {showAdDetailsModal && selectedAd && (
        <div
          className="fixed inset-0 z-50 overflow-hidden"
          style={{ backgroundColor: 'rgba(0, 0, 0, 0.5)' }}
          onClick={handleCloseAdModal} // closes the modal on outside click
        >
          <div
            className={`fixed top-2 bottom-2 right-2 max-w-2xl w-full bg-white shadow-xl rounded-lg transform transition-transform duration-300 ease-in-out ${
              isAdModalOpen ? 'translate-x-0' : 'translate-x-full'
            }`}
            onClick={(e) => e.stopPropagation()} // stops click from closing modal
          >
            <div className="h-full p-6 overflow-y-auto">

              {/* Header */}
              <div className="flex items-center justify-between mb-6">
                <div className="flex items-center">
                  <div className="w-16 h-16 rounded-full flex items-center justify-center text-3xl font-bold text-white bg-[#FF9D3D] mr-4 shadow-md">
                    {selectedAd.userId?.firstName ? selectedAd.userId.firstName[0] : 'U'}
                    {selectedAd.userId?.lastName ? selectedAd.userId.lastName[0] : 'N'}
                  </div>
                  <div>
                    <div className="flex items-center flex-wrap gap-2">
                      <h2 className="text-2xl font-bold text-gray-800">{getAdvertiserName(selectedAd.userId)}</h2>
                      <span
                        className={`px-2 py-1 text-xs font-medium rounded-full ${
                          selectedAd.status === 'APPROVED'
                            ? 'bg-green-200 text-green-800'
                            : selectedAd.status === 'PENDING'
                            ? 'bg-yellow-200 text-yellow-800'
                            : selectedAd.status === 'REJECTED'
                            ? 'bg-red-200 text-red-800'
                            : selectedAd.status === 'RUNNING'
                            ? 'bg-blue-200 text-blue-800'
                            : 'bg-gray-200 text-gray-800'
                        }`}
                      >  
                        {selectedAd.status}
                      </span>

                      <span className="px-2 py-1 text-xs font-medium rounded-full bg-blue-200 text-blue-800">{selectedAd.adType}</span>
                    </div>
                    <p className="text-sm text-gray-500">{selectedAd.id}</p>
                  </div>
                </div>
              </div>

              {/* Main Content */}
              <div className="grid grid-cols-2 gap-6 mb-6">
                {/* Media Preview */}
                <div className="flex flex-col space-y-4">
                  {selectedAd.mediaFile ? (
                    selectedAd.adFormat === 'IMAGE' ? (
                      <img
                        src={selectedAd.mediaFile}
                        alt="Ad media"
                        className="w-full h-64 object-contain bg-gray-100 rounded-lg shadow-md"
                        onError={(e) => { e.currentTarget.src = 'data:image/svg+xml;base64,...'; }}
                      />
                    ) : selectedAd.adFormat === 'VIDEO' ? (
                      <video controls className="w-full h-64 bg-gray-100 rounded-lg shadow-md">
                        <source src={selectedAd.mediaFile} />
                        Your browser does not support the video tag.
                      </video>
                    ) : (
                      <div className="w-full h-full flex items-center justify-center text-gray-500 bg-gray-100 rounded-lg">Media not available</div>
                    )
                  ) : (
                    <div className="w-full h-full flex items-center justify-center text-gray-500 bg-gray-100 rounded-lg">Media not available</div>
                  )}
                </div>

                {/* Details */}
                <div className="flex flex-col space-y-4">
                  <h3 className="text-3xl mt-2 font-bold text-[#1B5087]">{selectedAd.title || 'N/A'}</h3>
                  <p className="text-gray-600 pb-16 text-sm">{selectedAd.description || 'No description provided'}</p>
                  <div className="flex items-center space-x-3">
                  <Tablet size={24} className="text-gray-500" />
                    <span className="truncate">{selectedAd.materialId?.id || 'N/A'}</span>
                  </div>
                  <div className="flex items-center space-x-3">
                    <Coins size={24} className="text-gray-500" />
                    <span className="font-semibold text-lg text-[#FF9B45]">{formatCurrency(selectedAd.price)}</span>
                  </div>
                </div>
              </div>

              {/* Campaign Details */}
              <div className="mt-10">
                <h4 className="text-lg font-semibold text-gray-800 mb-4">Campaign Details</h4>
                <div className="mt-4 pt-4 grid grid-cols-1 md:grid-cols-2 gap-y-4 md:gap-x-6">
                  <div className="space-y-3">
                    <div className="flex items-center space-x-3">
                    <CalendarRange size={20} className="text-gray-500" />
                    <p>{selectedAd.durationDays} Days</p>
                    </div>
                    <div className="flex items-center space-x-3">
                    <CalendarPlus size={20} className="text-gray-500" />
                    <p>{formatDate(selectedAd.startTime)} Days</p>
                    </div>
                    <div className="flex items-center space-x-3">
                    <CalendarMinus size={20} className="text-gray-500" />
                    <p>{formatDate(selectedAd.endTime)} Days</p>
                    </div>
                    <div className="flex items-center space-x-3">
                    <Mail size={20} className="text-gray-500" />
                    <p>{selectedAd.userId?.email}</p>
                    </div>
                  </div>
                  <div className="space-y-2 border-l border-gray-300 md:border-none md:pr-10 md:pt-0 pt-4">
                    <div className="flex justify-between">
                      <span className="font-semibold text-gray-800">Devices:</span>
                      <span>{selectedAd.numberOfDevices}</span>
                    </div>
                    <div className="flex justify-between border-t pt-2">
                      <span className="font-semibold text-gray-800">Plays/Day:</span>
                      <span>{selectedAd.totalPlaysPerDay}</span>
                    </div>
                    <div className="flex justify-between border-t pt-2">
                      <span className="font-semibold text-gray-800">Format:</span>
                      <span>{selectedAd.adFormat}</span>
                    </div>
                  </div>
                </div>
              </div>
            </div>
            {/* Rejection Notification */}
            {selectedAd.status === 'REJECTED' && showRejectionNotification && (
              <div className="fixed bottom-2 right-2 bg-red-600 text-white text-xs p-3 rounded-md shadow-lg max-w-sm z-50 flex justify-between items-start">
                <div>
                  <div className="font-bold mb-1">Advertisemnet has been rejected.</div>
                  <p className="text-lg">Reason: {selectedAd.reasonForReject || 'No reason provided.'}</p>
                </div>
                <button
                  onClick={() => setShowRejectionNotification(false)} // closes the notification
                  className="text-white hover:text-gray-200 pl-5"
                >
                  ✕
                </button>
              </div>
            )}
          </div>
>>>>>>> 88a7e0f9
        </div>
      )}
      {/* Reject Modal */}
      {showRejectModal && (
        <div className="fixed inset-0 bg-black bg-opacity-50 flex items-center justify-center z-50">
          <div className="bg-white rounded-lg p-6 max-w-md w-full m-4">
            <div className="flex justify-between items-center mb-4">
              <h2 className="text-xl font-bold text-gray-800">Reject Advertisement</h2>
              <button
                onClick={() => {
                  setShowRejectModal(false);
                  setRejectReason('');
                  setAdToReject(null);
                }}
                className="text-gray-500 hover:text-gray-700 transition-colors"
              >
                <X size={20} />
              </button>
            </div>
            
            <div className="mb-4">
              <label className="block text-sm font-medium text-gray-700 mb-2">
                Reason for rejection <span className="text-red-500">*</span>
              </label>
              <textarea
                value={rejectReason}
                onChange={(e) => setRejectReason(e.target.value)}
                className="w-full px-3 py-2 border border-gray-300 rounded-md focus:outline-none focus:ring-2 focus:ring-red-500 focus:border-red-500"
                rows={4}
                placeholder="Please provide a detailed reason for rejecting this advertisement..."
                required
              />
              <p className="text-xs text-gray-500 mt-1">This reason will be visible to the advertiser.</p>
            </div>
            
            <div className="flex gap-3 justify-end">
              <button
                onClick={() => {
                  setShowRejectModal(false);
                  setRejectReason('');
                  setAdToReject(null);
                }}
                className="px-4 py-2 text-gray-600 border border-gray-300 rounded hover:bg-gray-50 transition-colors"
              >
                Cancel
              </button>
              <button
                onClick={submitReject}
                disabled={!rejectReason.trim()}
                className="px-4 py-2 bg-red-500 text-white rounded hover:bg-red-600 disabled:bg-gray-400 disabled:cursor-not-allowed transition-colors"
              >
                Reject Advertisement
              </button>
            </div>
          </div>
        </div>
      )}
    </div>
  );
};

export default ManageAds;<|MERGE_RESOLUTION|>--- conflicted
+++ resolved
@@ -15,122 +15,6 @@
 } from 'lucide-react';
 import { useQuery, useMutation } from '@apollo/client';
 import { useAdminAuth } from '../../contexts/AdminAuthContext';
-<<<<<<< HEAD
-
-// GraphQL Queries and Mutations
-const GET_ALL_ADS = gql`
-  query GetAllAds {
-    getAllAds {
-      id
-      title
-      description
-      adType
-      adFormat
-      status
-      startTime
-      endTime
-      mediaFile
-      reasonForReject
-      approveTime
-      rejectTime
-      price
-      totalPrice
-      durationDays
-      numberOfDevices
-      adLengthSeconds
-      playsPerDayPerDevice
-      totalPlaysPerDay
-      pricePerPlay
-      createdAt
-      updatedAt
-      userId {
-        id
-        firstName
-        lastName
-        email
-      }
-      materialId {
-        id
-      }
-      planId {
-        id
-        durationDays
-        numberOfDevices
-        adLengthSeconds
-        playsPerDayPerDevice
-        pricePerPlay
-      }
-    }
-  }
-`;
-
-const UPDATE_AD = gql`
-  mutation UpdateAd($id: ID!, $input: UpdateAdInput!) {
-    updateAd(id: $id, input: $input) {
-      id
-      status
-      reasonForReject
-      approveTime
-      rejectTime
-    }
-  }
-`;
-
-const DELETE_AD = gql`
-  mutation DeleteAd($id: ID!) {
-    deleteAd(id: $id)
-  }
-`;
-
-// === Types ===
-interface User {
-  id: string;
-  firstName?: string;
-  lastName?: string;
-  email: string;
-}
-
-interface Material {
-  id: string;
-}
-
-interface AdsPlan {
-  id: string;
-  durationDays: number;
-  numberOfDevices: number;
-  adLengthSeconds: number;
-  playsPerDayPerDevice: number;
-  pricePerPlay: number;
-}
-
-interface Ad {
-  id: string;
-  title: string;
-  description: string;
-  adType: 'DIGITAL' | 'NON_DIGITAL';
-  adFormat: string;
-  status: 'PENDING' | 'APPROVED' | 'REJECTED' | 'RUNNING' | 'ENDED';
-  startTime: string;
-  endTime: string;
-  mediaFile: string;
-  reasonForReject?: string;
-  approveTime?: string;
-  rejectTime?: string;
-  price: number;
-  totalPrice: number;
-  durationDays: number;
-  numberOfDevices: number;
-  adLengthSeconds: number;
-  playsPerDayPerDevice: number;
-  totalPlaysPerDay: number;
-  pricePerPlay: number;
-  createdAt: string;
-  updatedAt: string;
-  userId: User;
-  materialId: Material;
-  planId: AdsPlan;
-}
-=======
 import {
   GET_ALL_ADS,
   UPDATE_AD,
@@ -142,7 +26,6 @@
 import DeploymentTab from './tabs/manageAds/DeploymentTab';
 import AnalyticsTab from './tabs/dashboard/AnalyticsTab';
 import PlanAvailabilityTab from './tabs/manageAds/PlanAvailabilityTab';
->>>>>>> 88a7e0f9
 
 const ManageAds: React.FC = () => {
   const { admin, isLoading, isInitialized } = useAdminAuth();
@@ -153,13 +36,9 @@
   // Existing state
   const [searchTerm, setSearchTerm] = useState('');
   const [statusFilter, setStatusFilter] = useState<'all' | 'APPROVED' | 'PENDING' | 'REJECTED'>('all');
-<<<<<<< HEAD
-  const [expandedId, setExpandedId] = useState<string | null>(null);
-=======
   const [showAdDetailsModal, setShowAdDetailsModal] = useState(false);
   const [selectedAd, setSelectedAd] = useState<Ad | null>(null);
   const [isAdModalOpen, setIsAdModalOpen] = useState(false);
->>>>>>> 88a7e0f9
   const [showRejectModal, setShowRejectModal] = useState(false);
   const [rejectReason, setRejectReason] = useState('');
   const [adToReject, setAdToReject] = useState<string | null>(null);
@@ -239,19 +118,6 @@
     );
   }
 
-<<<<<<< HEAD
-  // Filtered ads
-  const filteredAds = data?.getAllAds?.filter((ad: Ad) => {
-    const matchesSearch =
-      ad.title.toLowerCase().includes(searchTerm.toLowerCase()) ||
-      (ad.userId.firstName && `${ad.userId.firstName} ${ad.userId.lastName}`.toLowerCase().includes(searchTerm.toLowerCase())) ||
-      ad.id.toLowerCase().includes(searchTerm.toLowerCase());
-
-    const matchesStatus = statusFilter === 'all' || ad.status === statusFilter;
-    return matchesSearch && matchesStatus;
-  }) || [];
-=======
->>>>>>> 88a7e0f9
 
   const formatDate = (date: string) => {
     if (!date) return 'N/A';
@@ -271,9 +137,10 @@
     }).format(amount);
   };
 
-  const getAdvertiserName = (user: User) => {
+  const getAdvertiserName = (user: User | null) => {
+    if (!user) return 'N/A';
     if (user.firstName && user.lastName) return `${user.firstName} ${user.lastName}`;
-    return user.email;
+    return user.email || 'N/A';
   };
 
   // Actions
@@ -337,12 +204,8 @@
   };
 
   const handleRowClick = (ad: Ad) => {
-<<<<<<< HEAD
-    setExpandedId(expandedId === ad.id ? null : ad.id);
-=======
     handleViewAdDetails(ad);
     setShowAdDetailsModal(true);
->>>>>>> 88a7e0f9
   };
 
   // Tab management functions
@@ -494,115 +357,6 @@
                   {data?.getAllAds?.filter((ad: Ad) => ad.status === 'REJECTED').length || 0}
                 </p>
               </div>
-<<<<<<< HEAD
-
-              {expandedId === ad.id && (
-                <div className="bg-gray-50 p-6 transition-all duration-300 border-t">
-                  <div className="grid grid-cols-1 md:grid-cols-3 gap-6 text-sm">
-                    {/* Column 1: Ad Information */}
-                    <div>
-                      <h3 className="text-lg font-semibold mb-3 text-gray-800">Ad Information</h3>
-                      <div className="space-y-2">
-                        <div><strong className="text-gray-600">Ad ID:</strong> <span className="text-gray-800">{ad.id}</span></div>
-                        <div><strong className="text-gray-600">Title:</strong> <span className="text-gray-800">{ad.title}</span></div>
-                        <div><strong className="text-gray-600">Advertiser:</strong> <span className="text-gray-800">{getAdvertiserName(ad.userId)}</span></div>
-                        <div><strong className="text-gray-600">Email:</strong> <span className="text-gray-800">{ad.userId.email}</span></div>
-                        <div><strong className="text-gray-600">Ad Type:</strong> <span className="text-gray-800">{ad.adType}</span></div>
-                        <div><strong className="text-gray-600">Format:</strong> <span className="text-gray-800">{ad.adFormat}</span></div>
-                        <div><strong className="text-gray-600">Material ID:</strong> <span className="text-gray-800">{ad.materialId.id}</span></div>
-                      </div>
-                    </div>
-                    
-                    {/* Column 2: Details & Status */}
-                    <div>
-                      <h3 className="text-lg font-semibold mb-3 text-gray-800">Campaign Details</h3>
-                      <div className="space-y-2">
-                        <div><strong className="text-gray-600">Status:</strong> 
-                          <span className={`ml-2 px-2 py-1 text-xs font-medium rounded-full ${
-                            ad.status === 'APPROVED' ? 'bg-green-200 text-green-800' :
-                            ad.status === 'PENDING' ? 'bg-yellow-200 text-yellow-800' :
-                            ad.status === 'REJECTED' ? 'bg-red-200 text-red-800' :
-                            ad.status === 'RUNNING' ? 'bg-blue-200 text-blue-800' :
-                            'bg-gray-200 text-gray-800'
-                          }`}>{ad.status}</span>
-                        </div>
-                        <div><strong className="text-gray-600">Start Date:</strong> <span className="text-gray-800">{formatDate(ad.startTime)}</span></div>
-                        <div><strong className="text-gray-600">End Date:</strong> <span className="text-gray-800">{formatDate(ad.endTime)}</span></div>
-                        <div><strong className="text-gray-600">Duration:</strong> <span className="text-gray-800">{ad.durationDays} days</span></div>
-                        <div><strong className="text-gray-600">Price:</strong> <span className="text-gray-800 font-semibold">{formatCurrency(ad.totalPrice)}</span></div>
-                        <div><strong className="text-gray-600">Devices:</strong> <span className="text-gray-800">{ad.numberOfDevices}</span></div>
-                        <div><strong className="text-gray-600">Plays/Day:</strong> <span className="text-gray-800">{ad.totalPlaysPerDay}</span></div>
-                        {ad.status === 'APPROVED' && ad.approveTime && (
-                          <div><strong className="text-green-600">Approved:</strong> <span className="text-gray-800">{formatDate(ad.approveTime)}</span></div>
-                        )}
-                        {ad.status === 'REJECTED' && ad.rejectTime && (
-                          <div><strong className="text-red-600">Rejected:</strong> <span className="text-gray-800">{formatDate(ad.rejectTime)}</span></div>
-                        )}
-                        {ad.reasonForReject && (
-                          <div><strong className="text-red-600">Reason:</strong> <span className="text-red-800">{ad.reasonForReject}</span></div>
-                        )}
-                      </div>
-                    </div>
-
-                    {/* Column 3: Description & Media */}
-                    <div>
-                      <h3 className="text-lg font-semibold mb-3 text-gray-800">Description & Media</h3>
-                      <div className="space-y-3">
-                        <div>
-                          <strong className="text-gray-600">Description:</strong>
-                          <p className="text-justify mt-1 text-gray-800">{ad.description || 'No description provided'}</p>
-                        </div>
-                        {ad.mediaFile && (
-                          <div>
-                            <strong className="text-gray-600">Media Preview:</strong>
-                            <div className="mt-2">
-                              {ad.adFormat === 'IMAGE' ? (
-                                <img 
-                                  src={ad.mediaFile} 
-                                  alt="Ad media"
-                                  className="w-full h-48 object-contain border rounded bg-gray-100"
-                                  onError={(e) => {
-                                    e.currentTarget.src = 'data:image/svg+xml;base64,PHN2ZyB3aWR0aD0iMjAwIiBoZWlnaHQ9IjEwMCIgeG1sbnM9Imh0dHA6Ly93d3cudzMub3JnLzIwMDAvc3ZnIj48cmVjdCB3aWR0aD0iMTAwJSIgaGVpZ2h0PSIxMDAlIiBmaWxsPSIjZGRkIi8+PHRleHQgeD0iNTAlIiB5PSI1MCUiIGZvbnQtZmFtaWx5PSJBcmlhbCIgZm9udC1zaXplPSIxNCIgZmlsbD0iIzk5OSIgdGV4dC1hbmNob3I9Im1pZGRsZSIgZHk9Ii4zZW0iPkltYWdlIG5vdCBhdmFpbGFibGU8L3RleHQ+PC9zdmc+';
-                                  }}
-                                />
-                              ) : ad.adFormat === 'VIDEO' ? (
-                                <video 
-                                  controls 
-                                  className="w-full h-48 border rounded bg-gray-100"
-                                  onError={(e) => {
-                                    e.currentTarget.style.display = 'none';
-                                    const errorDiv = document.createElement('div');
-                                    errorDiv.className = 'w-full h-48 border rounded bg-gray-100 flex items-center justify-center';
-                                    errorDiv.innerHTML = '<span class="text-gray-500">Video not available</span>';
-                                    e.currentTarget.parentNode?.appendChild(errorDiv);
-                                  }}
-                                >
-                                  <source src={ad.mediaFile} />
-                                  Your browser does not support the video tag.
-                                </video>
-                              ) : (
-                                <div className="w-full h-48 border rounded bg-gray-100 flex items-center justify-center">
-                                  <a 
-                                    href={ad.mediaFile} 
-                                    target="_blank" 
-                                    rel="noopener noreferrer"
-                                    className="text-blue-500 hover:text-blue-700 underline"
-                                  >
-                                    View Media File
-                                  </a>
-                                </div>
-                              )}
-                            </div>
-                          </div>
-                        )}
-                      </div>
-                    </div>
-                  </div>
-                </div>
-              )}
-            </div>
-          ))}
-=======
             </div>
 
             {/* Table */}
@@ -843,7 +597,6 @@
               </div>
             )}
           </div>
->>>>>>> 88a7e0f9
         </div>
       )}
       {/* Reject Modal */}
