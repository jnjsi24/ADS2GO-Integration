--- conflicted
+++ resolved
@@ -618,21 +618,12 @@
                     <p className='text-black'>{selectedAd.durationDays} Days</p>
                     </div>
                     <div className="flex items-center space-x-3">
-<<<<<<< HEAD
-                    <CalendarPlus size={20} className="text-gray-500" />
-                    <p>{formatDate(selectedAd.startTime)}</p>
-                    </div>
-                    <div className="flex items-center space-x-3">
-                    <CalendarMinus size={20} className="text-gray-500" />
-                    <p>{formatDate(selectedAd.endTime)}</p>
-=======
                     <CalendarClock size={20} className="text-green-500" />
                     <p className='text-black'>{formatDate(selectedAd.startTime)}</p>
                     </div>
                     <div className="flex items-center space-x-3">
                     <CalendarX2 size={20} className="text-red-500" />
                     <p className='text-black'>{formatDate(selectedAd.endTime)}</p>
->>>>>>> 4c0752fd
                     </div>
                     <div className="flex items-center space-x-3">
                     <Mail size={20} className="text-gray-500" />
