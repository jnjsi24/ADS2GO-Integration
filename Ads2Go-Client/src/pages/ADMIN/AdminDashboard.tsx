import React, { useState, useEffect } from "react";
import {
  BarChart,
  Bar,
  XAxis,
  YAxis,
  Tooltip,
  ResponsiveContainer,
  PieLabelRenderProps,
} from "recharts";
import { useQuery } from '@apollo/client';
import { GET_OWN_ADMIN_DETAILS } from '../../graphql/admin';
import DeviceStatus from '../../components/DeviceStatus';

// GraphQL query to get admin details
const GET_ADMIN_DETAILS = GET_OWN_ADMIN_DETAILS;

// Dummy data for the Ad Impressions & QR Scans chart
const adPerformanceData = [
  { month: "Jan", impressions: 7000, qrScans: 4000 },
  { month: "Feb", impressions: 8000, qrScans: 5000 },
  { month: "Mar", impressions: 10000, qrScans: 7000 },
  { month: "Apr", impressions: 9000, qrScans: 6000 },
  { month: "May", impressions: 7500, qrScans: 4500 },
  { month: "Jun", impressions: 5000, qrScans: 3000 },
  { month: "Jul", impressions: 6000, qrScans: 3500 },
];

// Dummy data for Vehicle Status Overview
const vehicles = [
  {
    date: "25 Jul 12:30",
    amount: "- $10",
    paymentName: "Youtube",
    method: "VISA ****3254",
    category: "Subscription",
  },
  {
    date: "26 Jul 15:00",
    amount: "- $150",
    paymentName: "Reserved",
    method: "Mastercard ****2154",
    category: "Shopping",
  },
  {
    date: "27 Jul 9:00",
    amount: "- $80",
    paymentName: "Yaposhka",
    method: "Mastercard ****2154",
    category: "Cafe & Restaurants",
  },
];

const Dashboard = () => {
  const [adminName, setAdminName] = useState("Admin");
  
  // Fetch admin details from the backend
  const { loading, error, data } = useQuery(GET_ADMIN_DETAILS, {
    onCompleted: (data) => {
      if (data && data.getOwnAdminDetails) {
        const admin = data.getOwnAdminDetails;
        setAdminName(`${admin.firstName} ${admin.lastName}`);
      }
    },
    onError: (error) => {
      console.error("Error fetching admin details:", error);
    }
  });

  if (loading) return (
    <div className="p-8 pl-72 bg-[#f9f9fc] min-h-screen flex items-center justify-center">
      <div className="animate-spin rounded-md h-12 w-12 border-t-2 border-b-2 border-blue-500"></div>
    </div>
  );

  if (error) return (
    <div className="p-8 pl-72 bg-[#f9f9fc] min-h-screen flex items-center justify-center">
      <div className="text-red-500">Error loading admin details: {error.message}</div>
    </div>
  );

  return (
    <div className="p-8 pl-72 bg-[#f9f9fc] min-h-screen text-gray-800 font-sans">
      {/* Header */}
      <div className="flex justify-between items-center mb-8">
        <div>
          <h2 className="text-2xl font-semibold text-gray-800">
            Welcome back, {adminName}!
          </h2>
          <p className="text-sm text-gray-500">
            It is the best time to manage your finances
          </p>
        </div>
        <div className="flex items-center gap-3">
          {/* Calendar icon and 'This month' button - Removed profile section */}
          <div className="flex items-center bg-white border border-gray-200 rounded-lg px-4 py-2 shadow-md text-gray-700 text-sm cursor-pointer">
            <svg
              xmlns="http://www.w3.org/2000/svg"
              className="h-5 w-5 mr-2 text-gray-500"
              fill="none"
              viewBox="0 0 24 24"
              stroke="currentColor"
              strokeWidth={2}
            >
              <path
                strokeLinecap="round"
                strokeLinejoin="round"
                d="M8 7V3m8 4V3m-9 8h10M5 21h14a2 2 0 002-2V7a2 2 0 00-2-2H5a2 2 0 00-2 2v12a2 2 0 002 2z"
              />
            </svg>
            This month
            <svg
              xmlns="http://www.w3.org/2000/svg"
              className="h-4 w-4 ml-2 text-gray-500"
              fill="none"
              viewBox="0 0 24 24"
              stroke="currentColor"
              strokeWidth={2}
            >
              <path
                strokeLinecap="round"
                strokeLinejoin="round"
                d="M19 9l-7 7-7-7"
              />
            </svg>
          </div>
        </div>
      </div>

      {/* Stat Cards */}
      <div className="grid grid-cols-1  sm:grid-cols-2 lg:grid-cols-4 gap-6 mb-8">
        {[
          { label: "Total Advertisements", value: "$15,700.00", change: "12.1%", up: true },
          { label: "Active Advertisements", value: "$8,500.00", change: "6.3%", up: true },
          { label: "Pending Advertisements", value: "$6,222.00", change: "2.4%", up: false },
          { label: "Total Riders", value: "$32,913.00", change: "12.1%", up: true },
        ].map((stat, i) => (
          <div
            key={i}
            className="bg-white p-5 rounded-lg shadow-md flex flex-col justify-between"
          >
            <div className="flex justify-between items-center mb-2">
              <p className="text-sm text-gray-500">{stat.label}</p>
              <svg
                xmlns="http://www.w3.org/2000/svg"
                className="h-5 w-5 text-gray-400"
                fill="none"
                viewBox="0 0 24 24"
                stroke="currentColor"
                strokeWidth={2}
              >
                <path
                  strokeLinecap="round"
                  strokeLinejoin="round"
                  d="M9 5l7 7-7 7"
                />
              </svg>
            </div>
            <p className="text-2xl font-bold text-gray-800 mb-1">
              {stat.value}
            </p>
            <p
              className={`text-sm font-medium ${
                stat.up ? "text-green-600" : "text-red-600"
              }`}
            >
              {stat.up ? "▲" : "▼"} {stat.change} vs last month
            </p>
          </div>
        ))}
      </div>

      {/* Ad Impressions & QR Scans Chart (now spans full width below stat cards) */}
      <div className="bg-white p-6 rounded-lg shadow-md mb-8">
        <div className="flex justify-between items-center mb-4">
          <h3 className="text-lg font-semibold text-gray-800">
            Ad Impressions & QR Scans
          </h3>
          <div className="flex items-center space-x-4 text-sm">
            <span className="flex items-center text-gray-600">
              <span className="w-2 h-2 rounded-md bg-blue-500 mr-1"></span>
              Impressions
            </span>
            <span className="flex items-center text-gray-600">
              <span className="w-2 h-2 rounded-md bg-green-500 mr-1"></span>
              qrScans
            </span>
            <div className="relative">
              <select className="appearance-none bg-white border border-gray-300 rounded-lg py-1 px-3 pr-8 text-gray-700 leading-tight focus:outline-none focus:border-blue-500">
                <option>All accounts</option>
                <option>Account A</option>
                <option>Account B</option>
              </select>
              <div className="pointer-events-none absolute inset-y-0 right-0 flex items-center px-2 text-gray-700">
                <svg
                  className="fill-current h-4 w-4"
                  xmlns="http://www.w3.org/2000/svg"
                  viewBox="0 0 20 20"
                >
                  <path d="M9.293 12.95l.707.707L15.657 8l-1.414-1.414L10 10.828 5.757 6.586 4.343 8z" />
                </svg>
              </div>
            </div>
            <div className="relative">
              <select className="appearance-none bg-white border border-gray-300 rounded-lg py-1 px-3 pr-8 text-gray-700 leading-tight focus:outline-none focus:border-blue-500">
                <option>This year</option>
                <option>Last year</option>
              </select>
              <div className="pointer-events-none absolute inset-y-0 right-0 flex items-center px-2 text-gray-700">
                <svg
                  className="fill-current h-4 w-4"
                  xmlns="http://www.w3.org/2000/svg"
                  viewBox="0 0 20 20"
                >
                  <path d="M9.293 12.95l.707.707L15.657 8l-1.414-1.414L10 10.828 5.757 6.586 4.343 8z" />
                </svg>
              </div>
            </div>
          </div>
        </div>
        <ResponsiveContainer width="100%" height={250}>
          <BarChart data={adPerformanceData} margin={{ top: 5, right: 0, left: 0, bottom: 5 }}>
            <XAxis dataKey="month" axisLine={false} tickLine={false} />
            <YAxis axisLine={false} tickLine={false} />
            <Tooltip />
            <Bar dataKey="impressions" fill="#3674B5" barSize={50} radius={[10, 10, 0, 0]} />
            <Bar dataKey="qrScans" fill="#C9E6F0" barSize={50} radius={[10, 10, 0, 0]} />
          </BarChart>
        </ResponsiveContainer>
      </div>

<<<<<<< HEAD
      {/* Vehicle Status Overview Table */}
      <div className="bg-white p-6 rounded-lg shadow-md">
        <div className="flex justify-between items-center mb-4">
          <h3 className="text-lg font-semibold text-gray-800">
            Vehicle Status Overview
          </h3>
=======
      {/* Device Status */}
      <div className="bg-white p-6 rounded-lg shadow">
        <DeviceStatus />
      </div>

      {/* Vehicle Status Overview */}
      <div className="bg-white p-6 rounded-lg shadow">
        <h3 className="text-lg font-semibold mb-4">Vehicle Status Overview</h3>
        <div className="space-y-4">
>>>>>>> 7034dc00
          <div className="flex items-center space-x-4">
            <div className="relative">
              <select className="appearance-none bg-white border border-gray-300 rounded-lg py-1 px-3 pr-8 text-gray-700 text-sm leading-tight focus:outline-none focus:border-blue-500">
                <option>All accounts</option>
                <option>Account A</option>
                <option>Account B</option>
              </select>
              <div className="pointer-events-none absolute inset-y-0 right-0 flex items-center px-2 text-gray-700">
                <svg
                  className="fill-current h-4 w-4"
                  xmlns="http://www.w3.org/2000/svg"
                  viewBox="0 0 20 20"
                >
                  <path d="M9.293 12.95l.707.707L15.657 8l-1.414-1.414L10 10.828 5.757 6.586 4.343 8z" />
                </svg>
              </div>
            </div>
            <button className="text-blue-600 text-sm flex items-center">
              See all
              <svg
                xmlns="http://www.w3.org/2000/svg"
                className="h-4 w-4 ml-1"
                fill="none"
                viewBox="0 0 24 24"
                stroke="currentColor"
                strokeWidth={2}
              >
                <path
                  strokeLinecap="round"
                  strokeLinejoin="round"
                  d="M9 5l7 7-7 7"
                />
              </svg>
            </button>
          </div>
        </div>
        <table className="w-full table-auto text-sm">
          <thead className="text-gray-500">
            <tr className="border-b border-gray-200">
              <th className="text-left py-3 px-4 font-normal">DATE</th>
              <th className="text-left py-3 px-4 font-normal">AMOUNT</th>
              <th className="text-left py-3 px-4 font-normal">PAYMENT NAME</th>
              <th className="text-left py-3 px-4 font-normal">METHOD</th>
              <th className="text-left py-3 px-4 font-normal">CATEGORY</th>
            </tr>
          </thead>
          <tbody>
            {vehicles.map((row, i) => (
              <tr key={i} className="border-b border-gray-100 hover:bg-gray-50">
                <td className="py-3 px-4 text-gray-700">{row.date}</td>
                <td className="py-3 px-4 text-gray-700">{row.amount}</td>
                <td className="py-3 px-4 text-gray-700">{row.paymentName}</td>
                <td className="py-3 px-4 text-gray-700">{row.method}</td>
                <td className="py-3 px-4 text-gray-700">{row.category}</td>
              </tr>
            ))}
          </tbody>
        </table>
      </div>
    </div>
  );
};

export default Dashboard;<|MERGE_RESOLUTION|>--- conflicted
+++ resolved
@@ -69,7 +69,7 @@
 
   if (loading) return (
     <div className="p-8 pl-72 bg-[#f9f9fc] min-h-screen flex items-center justify-center">
-      <div className="animate-spin rounded-md h-12 w-12 border-t-2 border-b-2 border-blue-500"></div>
+      <div className="animate-spin rounded-full h-12 w-12 border-t-2 border-b-2 border-blue-500"></div>
     </div>
   );
 
@@ -93,7 +93,7 @@
         </div>
         <div className="flex items-center gap-3">
           {/* Calendar icon and 'This month' button - Removed profile section */}
-          <div className="flex items-center bg-white border border-gray-200 rounded-lg px-4 py-2 shadow-md text-gray-700 text-sm cursor-pointer">
+          <div className="flex items-center bg-white border border-gray-200 rounded-lg px-4 py-2 shadow-sm text-gray-700 text-sm cursor-pointer">
             <svg
               xmlns="http://www.w3.org/2000/svg"
               className="h-5 w-5 mr-2 text-gray-500"
@@ -128,7 +128,7 @@
       </div>
 
       {/* Stat Cards */}
-      <div className="grid grid-cols-1  sm:grid-cols-2 lg:grid-cols-4 gap-6 mb-8">
+      <div className="grid grid-cols-1 sm:grid-cols-2 lg:grid-cols-4 gap-6 mb-8">
         {[
           { label: "Total Advertisements", value: "$15,700.00", change: "12.1%", up: true },
           { label: "Active Advertisements", value: "$8,500.00", change: "6.3%", up: true },
@@ -137,7 +137,7 @@
         ].map((stat, i) => (
           <div
             key={i}
-            className="bg-white p-5 rounded-lg shadow-md flex flex-col justify-between"
+            className="bg-white p-5 rounded-2xl shadow-sm flex flex-col justify-between"
           >
             <div className="flex justify-between items-center mb-2">
               <p className="text-sm text-gray-500">{stat.label}</p>
@@ -171,18 +171,18 @@
       </div>
 
       {/* Ad Impressions & QR Scans Chart (now spans full width below stat cards) */}
-      <div className="bg-white p-6 rounded-lg shadow-md mb-8">
+      <div className="bg-white p-6 rounded-2xl shadow-sm mb-8">
         <div className="flex justify-between items-center mb-4">
           <h3 className="text-lg font-semibold text-gray-800">
             Ad Impressions & QR Scans
           </h3>
           <div className="flex items-center space-x-4 text-sm">
             <span className="flex items-center text-gray-600">
-              <span className="w-2 h-2 rounded-md bg-blue-500 mr-1"></span>
+              <span className="w-2 h-2 rounded-full bg-blue-500 mr-1"></span>
               Impressions
             </span>
             <span className="flex items-center text-gray-600">
-              <span className="w-2 h-2 rounded-md bg-green-500 mr-1"></span>
+              <span className="w-2 h-2 rounded-full bg-green-500 mr-1"></span>
               qrScans
             </span>
             <div className="relative">
@@ -229,14 +229,6 @@
         </ResponsiveContainer>
       </div>
 
-<<<<<<< HEAD
-      {/* Vehicle Status Overview Table */}
-      <div className="bg-white p-6 rounded-lg shadow-md">
-        <div className="flex justify-between items-center mb-4">
-          <h3 className="text-lg font-semibold text-gray-800">
-            Vehicle Status Overview
-          </h3>
-=======
       {/* Device Status */}
       <div className="bg-white p-6 rounded-lg shadow">
         <DeviceStatus />
@@ -246,7 +238,6 @@
       <div className="bg-white p-6 rounded-lg shadow">
         <h3 className="text-lg font-semibold mb-4">Vehicle Status Overview</h3>
         <div className="space-y-4">
->>>>>>> 7034dc00
           <div className="flex items-center space-x-4">
             <div className="relative">
               <select className="appearance-none bg-white border border-gray-300 rounded-lg py-1 px-3 pr-8 text-gray-700 text-sm leading-tight focus:outline-none focus:border-blue-500">
