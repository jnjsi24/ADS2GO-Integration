--- conflicted
+++ resolved
@@ -75,16 +75,7 @@
       setLoading(true);
       setError(null);
       
-<<<<<<< HEAD
-      const apiUrl = process.env.REACT_APP_API_URL;
-      if (!apiUrl) {
-        console.error('API URL not configured');
-        return;
-      }
-      const response = await fetch(`${apiUrl}/screenTracking/adAnalytics`);
-=======
       const response = await fetch((process.env.REACT_APP_API_URL || 'http://localhost:5000') + '/screenTracking/adAnalytics');
->>>>>>> 24088497
       const data = await response.json();
       
       if (data.success) {
