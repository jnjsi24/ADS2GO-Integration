--- conflicted
+++ resolved
@@ -1,7 +1,7 @@
 import React, { useState, useEffect } from 'react';
 import { useAdminAuth } from '../../contexts/AdminAuthContext';
 import { AnimatePresence, motion } from 'framer-motion';
-import { ChevronDown, RefreshCw, CircleOff, ChevronRight, ChevronLeft} from 'lucide-react';
+import { ChevronDown, RefreshCw, CircleOff } from 'lucide-react';
 
 interface Subscriber {
   _id: string;
@@ -31,34 +31,10 @@
   const [showFilterDropdown, setShowFilterDropdown] = useState(false);
   const [selectedFilter, setSelectedFilter] = useState<string>('All Subscribers');
   const [searchTerm, setSearchTerm] = useState<string>('');
-<<<<<<< HEAD
-=======
   
   // Pagination state
   const [currentPage, setCurrentPage] = useState(1);
   const [itemsPerPage, setItemsPerPage] = useState(5);
->>>>>>> a26a0ecb
-
-  const [currentPage, setCurrentPage] = useState(1);
-  const subscribersPerPage = 5; // adjust how many to show per page
-  const totalPages = Math.ceil(filteredSubscribers.length / subscribersPerPage);
-
-  // slice for current page
-  const indexOfLast = currentPage * subscribersPerPage;
-  const indexOfFirst = indexOfLast - subscribersPerPage;
-  const currentSubscribers = filteredSubscribers.slice(indexOfFirst, indexOfLast);
-
-  const handlePageChange = (page: number) => {
-    setCurrentPage(page);
-  };
-
-  const handlePreviousPage = () => {
-    if (currentPage > 1) setCurrentPage(prev => prev - 1);
-  };
-
-  const handleNextPage = () => {
-    if (currentPage < totalPages) setCurrentPage(prev => prev + 1);
-  };
 
   const filterOptions = [
     'All Subscribers',
@@ -68,6 +44,34 @@
     'Unsubscribed'
   ];
 
+  // Pagination calculations
+  const totalPages = Math.ceil(filteredSubscribers.length / itemsPerPage);
+  const startIndex = (currentPage - 1) * itemsPerPage;
+  const endIndex = startIndex + itemsPerPage;
+  const paginatedSubscribers = filteredSubscribers.slice(startIndex, endIndex);
+
+  // Pagination handlers
+  const handlePageChange = (page: number) => {
+    setCurrentPage(page);
+  };
+
+  const handlePreviousPage = () => {
+    if (currentPage > 1) {
+      setCurrentPage(currentPage - 1);
+    }
+  };
+
+  const handleNextPage = () => {
+    if (currentPage < totalPages) {
+      setCurrentPage(currentPage + 1);
+    }
+  };
+
+  // Reset to first page when filters change
+  useEffect(() => {
+    setCurrentPage(1);
+  }, [searchTerm, selectedFilter]);
+
   useEffect(() => {
     fetchSubscribers();
   }, []);
@@ -76,16 +80,6 @@
     try {
       setLoading(true);
       setError('');
-<<<<<<< HEAD
-      const apiUrl = process.env.REACT_APP_API_URL;
-      if (!apiUrl) {
-        setError('API URL not configured');
-        return;
-      }
-      const fullUrl = `${apiUrl}/api/newsletter/subscribers?t=${Date.now()}`;
-      
-      console.log('Fetching subscribers from:', fullUrl);
-=======
       
       // Use the same fallback approach as other services
       const envApiUrl = process.env.REACT_APP_API_URL;
@@ -100,7 +94,6 @@
       
       const fullUrl = `${actualServerUrl}/api/newsletter/subscribers?t=${Date.now()}`;
       console.log('📡 Fetching from URL:', fullUrl);
->>>>>>> a26a0ecb
       
       const response = await fetch(fullUrl, {
         method: 'GET',
@@ -220,21 +213,12 @@
 
   const confirmUnsubscribe = async () => {
     try {
-<<<<<<< HEAD
-      const apiUrl = process.env.REACT_APP_API_URL;
-      if (!apiUrl) {
-        alert('API URL not configured');
-        return;
-      }
-      const response = await fetch(`${apiUrl}/api/newsletter/unsubscribe`, {
-=======
       // Use the same fallback approach as other services
       const actualServerUrl = 'http://localhost:5000'; // Force localhost for now to fix connection issues
       
       console.log('📡 Unsubscribing from URL:', `${actualServerUrl}/api/newsletter/unsubscribe`);
       
       const response = await fetch(`${actualServerUrl}/api/newsletter/unsubscribe`, {
->>>>>>> a26a0ecb
         method: 'POST',
         headers: {
           'Content-Type': 'application/json',
@@ -304,11 +288,7 @@
             <div className="text-sm text-red-600 mb-4">
               <strong>Possible causes:</strong>
               <ul className="list-disc list-inside mt-2">
-<<<<<<< HEAD
-                <li>Server is not running on {process.env.REACT_APP_API_URL || 'API URL not configured'}</li>
-=======
                 <li>Backend server is not running on <code className="bg-gray-100 px-1 rounded">http://localhost:5000</code></li>
->>>>>>> a26a0ecb
                 <li>Network connectivity issues</li>
                 <li>API endpoint not accessible</li>
                 <li>Database connection issues</li>
@@ -357,8 +337,8 @@
   }
 
   return (
-    <div className="min-h-screen bg-gray-100 pl-60 pr-5 p-10">
-      <div className="max-w-7xl mx-auto">
+    <div className="min-h-screen bg-gray-100 pl-60 pr-5 p-10 flex flex-col">
+      <div className="max-w-7xl mx-auto flex-1 flex flex-col">
         <div className="mb-8">
           <div className="flex items-center justify-between mb-4">
             <h1 className="text-3xl font-bold text-[#3674B5]">Newsletter Management</h1>
@@ -405,7 +385,7 @@
           <div className="flex justify-end space-x-4">
             <button
               onClick={fetchSubscribers}
-              className="flex items-center text-sm gap-2 bg-[#3674B5] text-white px-4 py-2 rounded-md hover:bg-[#2c5a8a] transition-colors duration-200"
+              className="flex items-center gap-2 bg-[#3674B5] text-white px-4 py-2 rounded-md hover:bg-[#2c5a8a] transition-colors duration-200"
             >
               <RefreshCw className="w-4 h-4" />
               Refresh List
@@ -420,7 +400,7 @@
                       .join(",")
                 )
               }
-              className="bg-green-600 text-sm text-white px-4 py-2 rounded-md hover:bg-green-700 transition-colors duration-200"
+              className="bg-green-600 text-white px-4 py-2 rounded-md hover:bg-green-700 transition-colors duration-200"
               disabled={stats.active === 0}
             >
               Email All Active Subscribers
@@ -495,7 +475,7 @@
             </div>
 
             {/* Rows */}
-            {currentSubscribers.map((subscriber) => (
+            {paginatedSubscribers.map((subscriber) => (
               <div key={subscriber._id} className="bg-white mb-3 rounded-lg shadow-md">
                 <div className="grid grid-cols-12 items-center px-5 py-6 text-sm hover:bg-gray-100 transition-colors">
                   {/* Email */}
@@ -578,74 +558,8 @@
               No subscribers found
             </div>
           )}
-
-<<<<<<< HEAD
-          {totalPages > 1 && (
-            <div className="mt-auto flex justify-center py-4">
-              <div className="flex items-center space-x-2">
-                {/* Previous */}
-                <button
-                  onClick={handlePreviousPage}
-                  disabled={currentPage === 1}
-                  className="flex items-center px-3 py-1 text-sm rounded font-semibold hover:text-gray-700 disabled:opacity-50 disabled:cursor-not-allowed"
-                >
-                  <ChevronLeft className="w-4 h-4 mr-1" />
-                  Previous
-                </button>
-
-                {/* Page numbers */}
-                <div className="flex space-x-1">
-                  {(() => {
-                    const pages = [];
-                    const maxVisiblePages = 3;
-                    let startPage = Math.max(1, currentPage - Math.floor(maxVisiblePages / 2));
-                    let endPage = Math.min(totalPages, startPage + maxVisiblePages - 1);
-
-                    if (endPage - startPage + 1 < maxVisiblePages) {
-                      startPage = Math.max(1, endPage - maxVisiblePages + 1);
-                    }
-
-                    for (let i = startPage; i <= endPage; i++) {
-                      pages.push(
-                        <button
-                          key={i}
-                          onClick={() => handlePageChange(i)}
-                          className={`px-3 py-1 text-sm rounded ${
-                            currentPage === i
-                              ? "border border-gray-300 text-black"
-                              : "text-gray-700 hover:border border-gray-300"
-                          }`}
-                        >
-                          {i}
-                        </button>
-                      );
-                    }
-
-                    if (endPage < totalPages) {
-                      pages.push(
-                        <span key="ellipsis" className="px-2 text-gray-500">
-                          …
-                        </span>
-                      );
-                    }
-
-                    return pages;
-                  })()}
-                </div>
-
-                {/* Next */}
-                <button
-                  onClick={handleNextPage}
-                  disabled={currentPage === totalPages}
-                  className="flex items-center px-3 py-1 text-sm rounded font-semibold hover:text-gray-700 disabled:opacity-50 disabled:cursor-not-allowed"
-                >
-                  Next
-                  <ChevronRight className="w-4 h-4 ml-1" />
-                </button>
-              </div>
-            </div>
-          )}
-=======
+        </div>
+
         {/* Pagination */}
         <div className="mt-auto flex justify-center py-4">
           <div className="flex items-center space-x-2">
@@ -714,7 +628,6 @@
               </svg>
             </button>
           </div>
->>>>>>> a26a0ecb
         </div>
 
         {showUnsubscribeModal && (
