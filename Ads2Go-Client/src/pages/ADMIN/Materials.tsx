--- conflicted
+++ resolved
@@ -1,212 +1,5 @@
 import React, { useState, useEffect } from 'react';
 import { useQuery, useMutation } from '@apollo/client';
-<<<<<<< HEAD
-import { gql } from '@apollo/client';
-import { ChevronDown, TrashIcon, Edit, X, Plus, UserX, Check, Calendar, UserPlus, QrCode, Copy } from 'lucide-react';
-import { QRCodeSVG } from 'qrcode.react';
-
-// GraphQL Queries
-const GET_ALL_MATERIALS = gql`
-  query GetAllMaterials {
-    getAllMaterials {
-      id
-      materialId
-      vehicleType
-      materialType
-      description
-      requirements
-      category
-      driverId
-      driver {
-        driverId
-        fullName
-        email
-        contactNumber
-        vehiclePlateNumber
-      }
-      mountedAt
-      dismountedAt
-      createdAt
-      updatedAt
-    }
-  }
-`;
-
-const GET_TABLETS_BY_MATERIAL = gql`
-  query GetTabletsByMaterial($materialId: String!) {
-    getTabletsByMaterial(materialId: $materialId) {
-      id
-      materialId
-      carGroupId
-      tablets {
-        tabletNumber
-        deviceId
-        status
-        gps {
-          lat
-          lng
-        }
-        lastSeen
-      }
-      createdAt
-      updatedAt
-    }
-  }
-`;
-
-const GET_TABLET_CONNECTION_STATUS = gql`
-  query GetTabletConnectionStatus($materialId: String!, $slotNumber: Int!) {
-    getTabletConnectionStatus(materialId: $materialId, slotNumber: $slotNumber) {
-      isConnected
-      connectedDevice {
-        deviceId
-        status
-        lastSeen
-        gps {
-          lat
-          lng
-        }
-      }
-      materialId
-      slotNumber
-      carGroupId
-    }
-  }
-`;
-
-// GraphQL Mutations
-const CREATE_MATERIAL = gql`
-  mutation CreateMaterial($input: CreateMaterialInput!) {
-    createMaterial(input: $input) {
-      id
-      materialId
-      vehicleType
-      materialType
-      description
-      requirements
-      category
-      driverId
-      mountedAt
-      dismountedAt
-      createdAt
-      updatedAt
-    }
-  }
-`;
-
-const DELETE_MATERIAL = gql`
-  mutation DeleteMaterial($id: ID!) {
-    deleteMaterial(id: $id)
-  }
-`;
-
-const ASSIGN_MATERIAL_TO_DRIVER = gql`
-  mutation AssignMaterialToDriver($driverId: String!) {
-    assignMaterialToDriver(driverId: $driverId) {
-      success
-      message
-      material {
-        id
-        materialId
-        vehicleType
-        materialType
-        driverId
-        driver {
-          driverId
-          fullName
-          email
-          contactNumber
-          vehiclePlateNumber
-        }
-        mountedAt
-        dismountedAt
-      }
-      driver {
-        driverId
-        fullName
-        email
-        contactNumber
-        vehiclePlateNumber
-      }
-    }
-  }
-`;
-
-const GET_ALL_DRIVERS = gql`
-  query GetAllDrivers {
-    getAllDrivers {
-      driverId
-      fullName
-      email
-      contactNumber
-      vehiclePlateNumber
-      vehicleType
-      preferredMaterialType
-    }
-  }
-`;
-
-const UPDATE_MATERIAL = gql`
-  mutation UpdateMaterial($id: ID!, $input: UpdateMaterialInput!) {
-    updateMaterial(id: $id, input: $input) {
-      id
-      materialId
-      vehicleType
-      materialType
-      description
-      requirements
-      category
-      driverId
-      driver {
-        driverId
-        fullName
-        email
-        contactNumber
-        vehiclePlateNumber
-      }
-      mountedAt
-      dismountedAt
-      createdAt
-      updatedAt
-    }
-  }
-`;
-
-const UNREGISTER_TABLET = gql`
-  mutation UnregisterTablet($input: UnregisterTabletInput!) {
-    unregisterTablet(input: $input) {
-      success
-      message
-    }
-  }
-`;
-
-const CREATE_TABLET_CONFIGURATION = gql`
-  mutation CreateTabletConfiguration($input: CreateTabletConfigurationInput!) {
-    createTabletConfiguration(input: $input) {
-      success
-      message
-      tablet {
-        id
-        materialId
-        carGroupId
-        tablets {
-          tabletNumber
-          deviceId
-          status
-          gps {
-            lat
-            lng
-          }
-          lastSeen
-        }
-        createdAt
-        updatedAt
-      }
-    }
-  }
-`;
-=======
 import { TrashIcon, Edit } from 'lucide-react';
 import { 
   GET_ALL_MATERIALS, 
@@ -227,7 +20,6 @@
 import TabletConnectionModal from './tabs/materials/TabletConnectionModal';
 import DriverAssignmentModal from './tabs/materials/DriverAssignmentModal';
 import MaterialFilters from './tabs/materials/MaterialFilters';
->>>>>>> 88a7e0f9
 
 interface Driver {
   driverId: string;
@@ -315,21 +107,10 @@
   const [selectedType, setSelectedType] = useState<'All' | 'POSTER' | 'LCD' | 'STICKER' | 'HEADDRESS' | 'BANNER'>('All');
   const [statusFilter, setStatusFilter] = useState<'All' | 'Used' | 'Available'>('All');
   const [searchTerm, setSearchTerm] = useState('');
-  const [expandedId, setExpandedId] = useState<string | null>(null);
   const [selectedMaterials, setSelectedMaterials] = useState<string[]>([]);
   const [showCreateModal, setShowCreateModal] = useState(false);
-<<<<<<< HEAD
-  const [createForm, setCreateForm] = useState<CreateMaterialInput>({
-    vehicleType: 'CAR',
-    materialType: 'LCD',
-    description: '',
-    requirements: '',
-    category: 'DIGITAL'
-  });
-=======
   const [showDetailsModal, setShowDetailsModal] = useState(false);
   const [selectedMaterialDetails, setSelectedMaterialDetails] = useState<Material | null>(null);
->>>>>>> 88a7e0f9
 
   // State for date editing
   const [editingDates, setEditingDates] = useState<{[key: string]: {mountedAt: string, dismountedAt: string}}>({});
@@ -405,7 +186,7 @@
   });
 
   // Tablet query hook
-  const { data: tabletData, loading: tabletLoading } = useQuery(GET_TABLETS_BY_MATERIAL, {
+  const { data: tabletData, loading: tabletLoading, error: tabletError, refetch: refetchTabletData } = useQuery(GET_TABLETS_BY_MATERIAL, {
     variables: { materialId: selectedTabletMaterialId || '' },
     context: {
       headers: {
@@ -414,6 +195,7 @@
     },
     skip: !selectedTabletMaterialId,
     errorPolicy: 'all',
+    fetchPolicy: 'cache-and-network',
     onCompleted: (data) => {
       console.log('Tablet query completed:', { materialId: selectedTabletMaterialId, data });
     },
@@ -423,7 +205,7 @@
   });
 
   // Tablet connection status query hook
-  const { data: connectionStatusData, loading: connectionStatusLoading, refetch: refetchConnectionStatus } = useQuery(GET_TABLET_CONNECTION_STATUS, {
+  const { data: connectionStatusData, loading: connectionStatusLoading, error: connectionStatusError, refetch: refetchConnectionStatus } = useQuery(GET_TABLET_CONNECTION_STATUS, {
     variables: { 
       materialId: selectedTabletMaterialId || '', 
       slotNumber: selectedTabletSlotNumber || 1 
@@ -435,6 +217,10 @@
     },
     skip: !selectedTabletMaterialId || !selectedTabletSlotNumber,
     errorPolicy: 'all',
+    fetchPolicy: 'cache-and-network',
+    onCompleted: (data) => {
+      console.log('Connection status query completed:', { materialId: selectedTabletMaterialId, slotNumber: selectedTabletSlotNumber, data });
+    },
     onError: (error) => {
       console.error('Error loading tablet connection status:', error);
     }
@@ -444,7 +230,7 @@
   const getSlotConnectionStatus = (materialId: string, slotNumber: number) => {
     // This is a simplified approach - in a real implementation, you might want to cache this data
     // For now, we'll use the existing tablet data to determine connection status
-    const tabletData = data?.getAllMaterials?.find(m => m.id === materialId);
+    const tabletData = data?.getAllMaterials?.find((m: any) => m.id === materialId);
     if (!tabletData) return null;
     
     // This would need to be enhanced with actual connection status data
@@ -456,9 +242,20 @@
   // Function to copy connection details to clipboard
   const copyToClipboard = (text: string) => {
     navigator.clipboard.writeText(text).then(() => {
-      alert('Connection details copied to clipboard!');
+      // Show a more user-friendly notification
+      const notification = document.createElement('div');
+      notification.textContent = 'Connection details copied to clipboard!';
+      notification.className = 'fixed top-4 right-4 bg-green-500 text-white px-4 py-2 rounded-lg shadow-lg z-[70] transition-opacity duration-300';
+      document.body.appendChild(notification);
+      
+      setTimeout(() => {
+        notification.style.opacity = '0';
+        setTimeout(() => {
+          document.body.removeChild(notification);
+        }, 300);
+      }, 2000);
     }).catch(() => {
-      alert('Failed to copy to clipboard');
+      alert('Failed to copy to clipboard. Please try again.');
     });
   };
 
@@ -669,65 +466,17 @@
     }
   };
 
-<<<<<<< HEAD
-  const closeAssignModal = () => {
-    setShowAssignModal(false);
-    setSelectedMaterialForAssign(null);
-    setSelectedDriverId('');
-  };
-
-  // Filter available drivers based on material requirements AND preferences
-  const getCompatibleDrivers = (material: Material): DriverWithVehicleType[] => {
-    console.log('Filtering drivers for material:', material);
-    console.log('All drivers:', drivers);
-    
-    // Get all driver IDs that currently have materials assigned
-    const assignedDriverIds = materials
-      .filter(mat => mat.driverId)
-      .map(mat => mat.driverId);
-
-    console.log('Assigned driver IDs:', assignedDriverIds);
-
-    // Filter drivers by vehicle type compatibility, availability, and material preferences
-    const compatibleDrivers = drivers.filter((driver: DriverWithVehicleType) => {
-      const isVehicleTypeCompatible = driver.vehicleType === material.vehicleType;
-      const isDriverAvailable = !assignedDriverIds.includes(driver.driverId);
-      
-      // Check if driver has material preferences
-      const hasPreferences = driver.preferredMaterialType && driver.preferredMaterialType.length > 0;
-      
-      // If driver has preferences, check if the material type matches their preferences
-      const matchesPreferences = hasPreferences 
-        ? driver.preferredMaterialType!.includes(material.materialType)
-        : true; // If no preferences set, accept all compatible material types
-      
-      console.log(`Driver ${driver.fullName}:`, {
-        vehicleType: driver.vehicleType,
-        isVehicleTypeCompatible,
-        isDriverAvailable,
-        hasPreferences,
-        preferredMaterialType: driver.preferredMaterialType,
-        materialType: material.materialType,
-        matchesPreferences
-      });
-
-      return isVehicleTypeCompatible && isDriverAvailable && matchesPreferences;
-    });
-
-    console.log('Compatible drivers found:', compatibleDrivers);
-    return compatibleDrivers;
-=======
   const handleViewDetails = (material: Material) => {
     setSelectedMaterialDetails(material);
     setShowDetailsModal(true);
->>>>>>> 88a7e0f9
   };
 
   const handleDeleteMaterial = async (id: string) => {
     if (window.confirm('Are you sure you want to delete this material?')) {
       try {
         await deleteMaterial({ variables: { id } });
-        setExpandedId(null);
+        setShowDetailsModal(false);
+        setSelectedMaterialDetails(null);
       } catch (error) {
         console.error('Error deleting material:', error);
       }
@@ -750,7 +499,8 @@
             }
           }
         });
-        setExpandedId(null);
+        setShowDetailsModal(false);
+        setSelectedMaterialDetails(null);
       } catch (error) {
         console.error('Error removing material from driver:', error);
       }
@@ -922,271 +672,8 @@
           {/* Table Body */}
           {filtered.map((material) => {
             const status = getStatus(material);
-            const isEditingThisMaterial = editingDates[material.id];
-            const isSaving = savingDates[material.id];
             
             return (
-<<<<<<< HEAD
-              <div
-                key={material.id}
-                className={`
-                  bg-white border-t border-gray-300 transition-all duration-500 ease-in-out transform origin-top
-                  ${expandedId === material.id ? 'z-10 relative scale-105 shadow-xl' : ''}
-                `}
-              >
-                {expandedId !== material.id ? (
-                  // Collapsed Card
-                  <div
-                    className="grid grid-cols-12 items-center px-4 py-3 text-sm hover:bg-gray-100 transition-colors cursor-pointer"
-                    onClick={() => setExpandedId(material.id)}
-                  >
-                    <div className="col-span-2 gap-10 flex items-center">
-                      <input
-                        type="checkbox"
-                        className="form-checkbox"
-                        checked={selectedMaterials.includes(material.id)}
-                        onChange={(e) => {
-                          e.stopPropagation();
-                          handleMaterialSelect(material.id);
-                        }}
-                      />
-                      <div className="flex items-center">
-                        <span className="truncate">{material.materialType}</span>
-                      </div>
-                    </div>
-                    <div className="col-span-1 truncate">{material.materialId}</div>
-                    <div className="col-span-2 truncate">{material.materialType}</div>
-                    <div className="col-span-2">
-                      <span
-                        className={`px-2 py-1 rounded text-xs font-medium ${
-                          status === 'Used' ? 'bg-red-200 text-red-800' : 'bg-green-200 text-green-800'
-                        }`}
-                      >
-                        {status}
-                      </span>
-                    </div>
-                    <div className="col-span-2 truncate">{material.driver?.fullName || 'N/A'}</div>
-                    <div className="col-span-2 truncate">{material.driver?.vehiclePlateNumber || 'N/A'}</div>
-                    <div className="col-span-1 flex justify-center items-center">
-                      <ChevronDown size={16} className="text-gray-500" />
-                    </div>
-                  </div>
-                ) : (
-                  // Expanded Details
-                  <div className="bg-white p-6 shadow-xl rounded-md flex flex-col lg:flex-row items-start justify-between">
-                    {/* Left Section: Details */}
-                    <div className="flex items-start pl-6 gap-4 mb-6 lg:mb-0 lg:pr-8 border-b lg:border-b-0 lg:border-r border-gray-200 w-full lg:w-1/3">
-                      <div className="flex-grow">
-                        <h3 className="text-xl font-bold text-gray-800 mb-1">
-                          {material.materialType}
-                        </h3>
-                        <div className="text-sm text-gray-600 space-y-1">
-                          <div className="flex justify-between items-center">
-                            <span className="font-semibold text-gray-700">ID:</span>
-                            <span className="text-gray-600">{material.materialId}</span>
-                          </div>
-                          <div className="flex justify-between items-center">
-                            <span className="font-semibold text-gray-700">Type:</span>
-                            <span className="text-gray-600">{material.materialType}</span>
-                          </div>
-                          <div className="flex justify-between items-center">
-                            <span className="font-semibold text-gray-700">Category:</span>
-                            <span className="text-gray-600">{material.category}</span>
-                          </div>
-                          <div className="flex justify-between items-center">
-                            <span className="font-semibold text-gray-700">Status:</span>
-                            <span
-                              className={`px-2 py-1 text-xs font-medium rounded-full ${
-                                status === 'Used' ? 'bg-red-200 text-red-800' : 'bg-green-200 text-green-800'
-                              }`}
-                            >
-                              {status}
-                            </span>
-                          </div>
-                          {material.description && (
-                            <div className="mt-2">
-                              <span className="font-semibold text-gray-700">Description:</span>
-                              <p className="text-gray-600 text-xs mt-1">{material.description}</p>
-                            </div>
-                          )}
-                          {material.requirements && (
-                            <div className="mt-2">
-                              <span className="font-semibold text-gray-700">Requirements:</span>
-                              <p className="text-gray-600 text-xs mt-1">{material.requirements}</p>
-                            </div>
-                          )}
-                        </div>
-                      </div>
-                    </div>
-
-                    {/* Middle Section: Date Details */}
-                    <div className="flex flex-col gap-4 mt-6 lg:mb-0 lg:px-8 border-b lg:border-b-0 lg:border-r border-gray-200 w-full lg:w-1/3">
-                      <div className="text-sm">
-                        <div className="space-y-3">
-                          {/* Editable Mounted Date */}
-                          <div className="flex flex-col space-y-1">
-                            <div className="flex justify-between items-center">
-                              <span className="font-semibold text-gray-700">Mounted Date:</span>
-                              {!isEditingThisMaterial && (
-                                <button
-                                  onClick={() => startEditingDates(material.id, material)}
-                                  className="p-1 text-blue-500 hover:bg-blue-50 rounded transition-colors"
-                                  title="Edit dates"
-                                >
-                                  <Calendar size={14} />
-                                </button>
-                              )}
-                            </div>
-                            {isEditingThisMaterial ? (
-                              <input
-                                type="datetime-local"
-                                value={isEditingThisMaterial.mountedAt}
-                                onChange={(e) => updateEditingDate(material.id, 'mountedAt', e.target.value)}
-                                className="text-xs border border-gray-300 rounded px-2 py-1 focus:outline-none focus:ring-1 focus:ring-blue-500"
-                              />
-                            ) : (
-                              <span className="text-gray-600 text-xs">{formatDate(material.mountedAt)}</span>
-                            )}
-                          </div>
-
-                          {/* Editable Dismounted Date */}
-                          <div className="flex flex-col space-y-1">
-                            <span className="font-semibold text-gray-700">Dismounted Date:</span>
-                            {isEditingThisMaterial ? (
-                              <input
-                                type="datetime-local"
-                                value={isEditingThisMaterial.dismountedAt}
-                                onChange={(e) => updateEditingDate(material.id, 'dismountedAt', e.target.value)}
-                                className="text-xs border border-gray-300 rounded px-2 py-1 focus:outline-none focus:ring-1 focus:ring-blue-500"
-                              />
-                            ) : (
-                              <span className="text-gray-600 text-xs">{formatDate(material.dismountedAt)}</span>
-                            )}
-                          </div>
-
-                          {/* Save/Cancel buttons for date editing */}
-                          {isEditingThisMaterial && (
-                            <div className="flex gap-2 pt-2">
-                              <button
-                                onClick={() => saveDateChanges(material.id)}
-                                disabled={isSaving}
-                                className="px-3 py-1 bg-green-500 text-white text-xs rounded hover:bg-green-600 disabled:bg-gray-400 flex items-center gap-1"
-                              >
-                                {isSaving ? 'Saving...' : <><Check size={12} /> Save</>}
-                              </button>
-                              <button
-                                onClick={() => cancelEditingDates(material.id)}
-                                disabled={isSaving}
-                                className="px-3 py-1 bg-gray-500 text-white text-xs rounded hover:bg-gray-600 disabled:bg-gray-400 flex items-center gap-1"
-                              >
-                                <X size={12} /> Cancel
-                              </button>
-                            </div>
-                          )}
-
-                          <div className="flex justify-between items-center">
-                            <span className="font-semibold text-gray-700">Created:</span>
-                            <span className="text-gray-600 text-xs">{formatDate(material.createdAt)}</span>
-                          </div>
-                          <div className="flex justify-between items-center">
-                            <span className="font-semibold text-gray-700">Updated:</span>
-                            <span className="text-gray-600 text-xs">{formatDate(material.updatedAt)}</span>
-                          </div>
-                        </div>
-                      </div>
-                    </div>
-
-                    {/* Right Section: Driver Details and Actions */}
-                    <div className="flex flex-col gap-4 w-full lg:w-1/3 pt-6 lg:pt-0 lg:pl-8">
-                      <div className="absolute top-4 right-4 pr-6 flex items-center gap-2">
-                        {!material.driverId && (
-                          <button
-                            onClick={() => openAssignModal(material)}
-                            className="p-1 text-blue-500 rounded-full hover:bg-gray-100 transition-colors"
-                            title="Assign to driver"
-                          >
-                            <UserPlus size={16} />
-                          </button>
-                        )}
-                        {material.driverId && (
-                          <button
-                            onClick={() => handleRemoveFromDriver(material.id)}
-                            className="p-1 text-orange-500 rounded-full hover:bg-gray-100 transition-colors"
-                            title="Remove from driver"
-                          >
-                            <UserX size={16} />
-                          </button>
-                        )}
-                        {material.materialType === 'HEADDRESS' && (
-                          <div className="flex gap-1">
-                                                         <button
-                               onClick={() => showConnectionDetails(material.materialId, 1)}
-                               className="p-1 text-green-500 rounded-full hover:bg-gray-100 transition-colors relative"
-                               title="View tablet connection details for Slot 1"
-                             >
-                               <QrCode size={16} />
-                               <div className="absolute -top-1 -right-1 w-3 h-3 bg-gray-300 rounded-full border border-white"></div>
-                             </button>
-                             <button
-                               onClick={() => showConnectionDetails(material.materialId, 2)}
-                               className="p-1 text-green-500 rounded-full hover:bg-gray-100 transition-colors relative"
-                               title="View tablet connection details for Slot 2"
-                             >
-                              <QrCode size={16} />
-                              <div className="absolute -top-1 -right-1 w-3 h-3 bg-gray-300 rounded-full border border-white"></div>
-                            </button>
-                          </div>
-                        )}
-                        <button className="p-1 text-[#3674B5] rounded-full hover:bg-gray-100 transition-colors">
-                          <Edit size={16} />
-                        </button>
-                        <button
-                          onClick={() => handleDeleteMaterial(material.id)}
-                          className="p-1 text-red-500 rounded-full hover:bg-gray-100 transition-colors"
-                        >
-                          <TrashIcon className="w-4 h-4" />
-                        </button>
-                        <button
-                          className="p-1 text-gray-500 rounded-full hover:bg-gray-100 transition-colors"
-                          onClick={() => setExpandedId(null)}
-                        >
-                          <X size={16} />
-                        </button>
-                      </div>
-                      <div className="text-sm mt-6">
-                        <div className="space-y-2">
-                          <div className="flex justify-between items-center">
-                            <span className="font-semibold text-gray-700">Driver Name:</span>
-                            <span className="text-gray-600 text-right max-w-32 truncate">
-                              {material.driver?.fullName || (material.driverId ? 'Loading...' : 'N/A')}
-                            </span>
-                          </div>
-                          <div className="flex justify-between items-center">
-                            <span className="font-semibold text-gray-700">Vehicle Plate:</span>
-                            <span className="text-gray-600 text-right max-w-32 truncate">
-                              {material.driver?.vehiclePlateNumber || (material.driverId ? 'Loading...' : 'N/A')}
-                            </span>
-                          </div>
-                          <div className="flex justify-between items-center">
-                            <span className="font-semibold text-gray-700">Car Type:</span>
-                            <span className="text-gray-600">{material.vehicleType || 'N/A'}</span>
-                          </div>
-                          <div className="flex justify-between items-center">
-                            <span className="font-semibold text-gray-700">Driver Contact:</span>
-                            <span className="text-gray-600 text-right max-w-32 truncate">
-                              {material.driver?.contactNumber || (material.driverId ? 'Loading...' : 'N/A')}
-                            </span>
-                          </div>
-                          <div className="flex justify-between items-center">
-                            <span className="font-semibold text-gray-700">Driver Email:</span>
-                            <span className="text-gray-600 text-right max-w-32 truncate">
-                              {material.driver?.email || (material.driverId ? 'Loading...' : 'N/A')}
-                            </span>
-                          </div>
-                        </div>
-                      </div>
-                    </div>
-=======
               <div key={material.id} className="bg-white mb-3 rounded-lg shadow-md">
                 <div
                   className="grid grid-cols-12 items-center px-5 py-5 text-sm hover:bg-gray-100 transition-colors cursor-pointer"
@@ -1242,9 +729,8 @@
                       <TrashIcon size={16} />
                       
                     </button>
->>>>>>> 88a7e0f9
                   </div>
-                )}
+                </div>
               </div>
             );
           })}
@@ -1295,232 +781,6 @@
         assigning={assigning}
       />
       {/* Connection Details Modal */}
-<<<<<<< HEAD
-      {showTabletInterface && selectedTabletMaterialId && selectedTabletSlotNumber && (
-        <div className="fixed inset-0 bg-black bg-opacity-50 flex items-center justify-center z-50">
-          <div className="bg-white rounded-2xl p-6 w-full max-w-md mx-4">
-            <div className="flex justify-between items-center mb-6">
-              <h2 className="text-xl font-bold text-gray-800">
-                Tablet Connection Details - Slot {selectedTabletSlotNumber}
-              </h2>
-              <button
-                onClick={() => setShowTabletInterface(false)}
-                className="text-gray-500 hover:text-gray-700"
-              >
-                <X size={20} />
-              </button>
-            </div>
-
-            {tabletLoading ? (
-              <div className="flex items-center justify-center py-8">
-                <div className="animate-spin rounded-full h-8 w-8 border-b-2 border-blue-600"></div>
-                <span className="ml-2 text-gray-600">Loading tablet data...</span>
-              </div>
-                         ) : !tabletData?.getTabletsByMaterial?.[0] ? (
-               <div className="flex items-center justify-center py-8">
-                 <div className="text-center">
-                   <div className="text-red-500 mb-2">⚠️</div>
-                   <span className="text-gray-600">No tablet configuration found for this material.</span>
-                   <br />
-                   <span className="text-sm text-gray-500 mb-4">Please ensure this is a HEADDRESS material.</span>
-                   <button
-                     onClick={handleCreateTabletConfiguration}
-                     disabled={creatingTabletConfig}
-                     className="px-4 py-2 bg-blue-600 text-white rounded-lg hover:bg-blue-700 transition-colors disabled:bg-gray-400 flex items-center gap-2 mx-auto"
-                   >
-                     {creatingTabletConfig ? (
-                       <>
-                         <div className="animate-spin rounded-full h-4 w-4 border-b-2 border-white"></div>
-                         Creating...
-                       </>
-                     ) : (
-                       <>
-                         <QrCode size={16} />
-                         Create Tablet Configuration
-                       </>
-                     )}
-                   </button>
-                 </div>
-               </div>
-            ) : (
-              <div className="space-y-6">
-                {/* Connection Details */}
-                <div className="bg-blue-50 border border-blue-200 rounded-lg p-4">
-                  <h3 className="font-semibold text-blue-800 mb-3">Connection Information</h3>
-                  <div className="space-y-2 text-sm">
-                    <div className="flex justify-between">
-                      <span className="font-medium text-gray-700">Material ID:</span>
-                      <span className="text-gray-600 font-mono">{selectedTabletMaterialId}</span>
-                    </div>
-                    <div className="flex justify-between">
-                      <span className="font-medium text-gray-700">Slot Number:</span>
-                      <span className="text-gray-600 font-mono">{selectedTabletSlotNumber}</span>
-                    </div>
-                    <div className="flex justify-between">
-                      <span className="font-medium text-gray-700">Car Group ID:</span>
-                      <span className="text-gray-600 font-mono">{tabletData.getTabletsByMaterial[0].carGroupId}</span>
-                    </div>
-                  </div>
-                </div>
-
-                {/* Connection Status */}
-                <div className="bg-gray-50 border border-gray-200 rounded-lg p-4">
-                  <div className="flex justify-between items-center mb-3">
-                    <h3 className="font-semibold text-gray-800">Connection Status</h3>
-                    <button
-                      onClick={() => refetchConnectionStatus()}
-                      disabled={connectionStatusLoading}
-                      className="flex items-center gap-1 px-2 py-1 text-sm bg-blue-600 text-white rounded hover:bg-blue-700 transition-colors disabled:bg-gray-400"
-                    >
-                      <div className={`w-3 h-3 border border-white rounded-full ${connectionStatusLoading ? 'animate-spin' : ''}`}></div>
-                      Refresh
-                    </button>
-                  </div>
-                  {connectionStatusLoading ? (
-                    <div className="flex items-center justify-center py-4">
-                      <div className="animate-spin rounded-full h-6 w-6 border-b-2 border-blue-600"></div>
-                      <span className="ml-2 text-gray-600">Checking connection status...</span>
-                    </div>
-                  ) : connectionStatusData?.getTabletConnectionStatus ? (
-                    <div className="space-y-3">
-                      <div className="flex items-center justify-between">
-                        <span className="font-medium text-gray-700">Status:</span>
-                        <div className="flex items-center gap-2">
-                          <div className={`w-3 h-3 rounded-full ${connectionStatusData.getTabletConnectionStatus.isConnected ? 'bg-green-500' : 'bg-red-500'}`}></div>
-                          <span className={`font-semibold ${connectionStatusData.getTabletConnectionStatus.isConnected ? 'text-green-600' : 'text-red-600'}`}>
-                            {connectionStatusData.getTabletConnectionStatus.isConnected ? 'Connected' : 'Not Connected'}
-                          </span>
-                        </div>
-                      </div>
-                      
-                      {connectionStatusData.getTabletConnectionStatus.isConnected && connectionStatusData.getTabletConnectionStatus.connectedDevice && (
-                        <div className="bg-white border border-gray-200 rounded-lg p-3 space-y-2">
-                          <h4 className="font-medium text-gray-800">Connected Device Details:</h4>
-                          <div className="text-sm space-y-1">
-                            <div className="flex justify-between">
-                              <span className="text-gray-600">Device ID:</span>
-                              <span className="font-mono text-gray-800">{connectionStatusData.getTabletConnectionStatus.connectedDevice.deviceId}</span>
-                            </div>
-                            <div className="flex justify-between">
-                              <span className="text-gray-600">Status:</span>
-                              <span className="text-gray-800">{connectionStatusData.getTabletConnectionStatus.connectedDevice.status}</span>
-                            </div>
-                            {connectionStatusData.getTabletConnectionStatus.connectedDevice.lastSeen && (
-                              <div className="flex justify-between">
-                                <span className="text-gray-600">Last Seen:</span>
-                                <span className="text-gray-800">{new Date(connectionStatusData.getTabletConnectionStatus.connectedDevice.lastSeen).toLocaleString()}</span>
-                              </div>
-                            )}
-                            {connectionStatusData.getTabletConnectionStatus.connectedDevice.gps && (
-                              <div className="flex justify-between">
-                                <span className="text-gray-600">GPS:</span>
-                                <span className="text-gray-800">
-                                  {connectionStatusData.getTabletConnectionStatus.connectedDevice.gps.lat?.toFixed(6)}, {connectionStatusData.getTabletConnectionStatus.connectedDevice.gps.lng?.toFixed(6)}
-                                </span>
-                              </div>
-                            )}
-                          </div>
-                        </div>
-                      )}
-                      
-                      {connectionStatusData.getTabletConnectionStatus.isConnected && (
-                        <button
-                          onClick={handleUnregisterTablet}
-                          disabled={unregistering}
-                          className="w-full flex items-center justify-center gap-2 px-4 py-2 bg-red-600 text-white rounded-lg hover:bg-red-700 transition-colors disabled:bg-gray-400"
-                        >
-                          {unregistering ? (
-                            <>
-                              <div className="animate-spin rounded-full h-4 w-4 border-b-2 border-white"></div>
-                              Unregistering...
-                            </>
-                          ) : (
-                            <>
-                              <UserX size={16} />
-                              Unregister Tablet
-                            </>
-                          )}
-                        </button>
-                      )}
-                    </div>
-                  ) : (
-                    <div className="text-center py-4">
-                      <span className="text-gray-600">Unable to load connection status</span>
-                    </div>
-                  )}
-                </div>
-
-                {/* QR Code */}
-                <div className="flex flex-col items-center space-y-4">
-                  <h3 className="font-semibold text-gray-800">QR Code</h3>
-                                     <div className="bg-white p-4 border border-gray-200 rounded-lg">
-                     {(() => {
-                       const qrData = {
-                         materialId: selectedTabletMaterialId,
-                         slotNumber: selectedTabletSlotNumber,
-                         carGroupId: tabletData.getTabletsByMaterial[0].carGroupId
-                       };
-                       console.log('QR Code data:', qrData);
-                       return (
-                         <QRCodeSVG 
-                           value={JSON.stringify(qrData)}
-                           size={200}
-                           level="M"
-                           includeMargin={true}
-                         />
-                       );
-                     })()}
-                   </div>
-                  <p className="text-xs text-gray-500 text-center">
-                    Scan this QR code with the AndroidPlayer app to connect
-                  </p>
-                </div>
-
-                {/* Manual Code */}
-                <div className="space-y-3">
-                  <h3 className="font-semibold text-gray-800">Manual Code</h3>
-                  <div className="bg-gray-100 p-3 rounded-lg">
-                    <code className="text-sm text-gray-800 break-all">
-                      {JSON.stringify({
-                        materialId: selectedTabletMaterialId,
-                        slotNumber: selectedTabletSlotNumber,
-                        carGroupId: tabletData.getTabletsByMaterial[0].carGroupId
-                      }, null, 2)}
-                    </code>
-                  </div>
-                                     <button
-                     onClick={() => {
-                       const connectionData = {
-                         materialId: selectedTabletMaterialId,
-                         slotNumber: selectedTabletSlotNumber,
-                         carGroupId: tabletData.getTabletsByMaterial[0].carGroupId
-                       };
-                       console.log('Copying connection data:', connectionData);
-                       copyToClipboard(JSON.stringify(connectionData, null, 2));
-                     }}
-                     className="w-full flex items-center justify-center gap-2 px-4 py-2 bg-blue-600 text-white rounded-lg hover:bg-blue-700 transition-colors"
-                   >
-                     <Copy size={16} />
-                     Copy to Clipboard
-                   </button>
-                </div>
-
-                {/* Instructions */}
-                <div className="bg-yellow-50 border border-yellow-200 rounded-lg p-4">
-                  <h3 className="font-semibold text-yellow-800 mb-2">Instructions</h3>
-                  <div className="text-sm text-yellow-700 space-y-1">
-                    <p>1. Scan the QR code or copy the manual code</p>
-                    <p>2. Open the AndroidPlayer app on your tablet</p>
-                    <p>3. Enter the connection details</p>
-                    <p>4. The tablet will connect to the system</p>
-                  </div>
-                </div>
-              </div>
-            )}
-          </div>
-        </div>
-      )}
-=======
       <TabletConnectionModal
         isOpen={showTabletInterface}
         onClose={() => {
@@ -1563,7 +823,6 @@
       onSaveDateChanges={saveDateChanges}
       onUpdateEditingDate={updateEditingDate}
     />
->>>>>>> 88a7e0f9
     </div>
   );
 };
