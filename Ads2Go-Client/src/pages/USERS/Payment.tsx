--- conflicted
+++ resolved
@@ -1,14 +1,26 @@
-import React, { useState } from 'react';
+import React, { useState, useEffect } from 'react';
+import { CreditCard, User, Calendar, Lock } from 'lucide-react';
+import { Link, useLocation, useNavigate } from 'react-router-dom'; 
 import { useMutation, gql } from '@apollo/client';
 
-interface PaymentProps {
-  paymentItem: {
-    id: string;
-    productName: string;
-    amount: string;
-  };
-  paymentType: string;
-  onClose: () => void;
+interface PaymentItem {
+  id: string;
+  productName: string;
+  imageUrl: string;
+  plan: string;
+  amount: string;
+  status: string;
+  userName: string;
+  companyName: string;
+  bankNumber: string;
+  adType?: string;
+  address?: string;
+  durationDays: number;
+  paymentType?: string;
+  adFormat: string;
+  adLengthSeconds: number;
+  totalPrice: string;
+  receiptId?: string;
 }
 
 const CREATE_PAYMENT = gql`
@@ -27,40 +39,6 @@
   }
 `;
 
-<<<<<<< HEAD
-const Payment: React.FC<PaymentProps> = ({ paymentItem, paymentType, onClose }) => {
-  const [createPayment, { loading }] = useMutation(CREATE_PAYMENT);
-  const [errorMessage, setErrorMessage] = useState<string | null>(null);
-
-  const handlePayNow = async () => {
-    const input = {
-      adsId: paymentItem.id,
-      paymentType,
-      paymentDate: new Date().toISOString(),
-      receiptId: `REC-${Date.now()}-${Math.random().toString(36).substring(2, 8)}`,
-    };
-
-    try {
-      const { data } = await createPayment({ variables: { input } });
-      if (data?.createPayment?.success) {
-        alert(`✅ Payment for ${paymentItem.productName} is now PAID!`);
-        onClose();
-      } else {
-        showError(data?.createPayment?.message || "Payment failed.");
-      }
-    } catch (err: any) {
-      const msg = err.message || "";
-
-      if (msg.includes("Ad is not approved")) {
-        showError("⚠️ This ad is not yet approved. You can only pay for approved ads.");
-      } else if (msg.includes("Ad not found")) {
-        showError("❌ The ad you’re trying to pay for was not found.");
-      } else if (msg.includes("A payment already exists")) {
-        showError("⚠️ A payment already exists for this ad.");
-      } else {
-        showError("❌ Unexpected error: " + msg);
-      }
-=======
 // Media display component for payment preview (following ManageAds.tsx pattern)
 const PaymentMediaPreview: React.FC<{ mediaFile: string; adFormat: string; productName: string }> = ({ 
   mediaFile, 
@@ -232,190 +210,188 @@
       // This is a regular payment flow (not from PaymentHistory)
       alert("Payment processing for regular flow - implement as needed");
       navigate(returnTo);
->>>>>>> a7ff3ecc
     }
   };
 
-  const showError = (msg: string) => {
-    setErrorMessage(msg);
-    setTimeout(() => setErrorMessage(null), 5000); // auto-hide after 5s
-  };
-
-  const renderPaymentDetails = () => {
-    switch (paymentType) {
-      case 'CASH':
-        return (
-          <div className="fixed bottom-4 right-[400px] bg-white rounded-xl shadow-lg w-80 max-w-sm p-6">
-            <div className="flex justify-between items-center mb-4 border-b border-gray-300 pb-2">
-              <span className="text-lg font-bold">Cash</span>
-              <button onClick={onClose} className="text-gray-400 hover:text-gray-600">✕</button>
-            </div>
-            <div className="mb-4">
-              <div className="flex justify-between items-baseline mb-2">
-                <span className="text-xl font-bold">Total Payment</span>
-                <span className="text-xl font-bold">
-                  P {parseFloat(paymentItem.amount.replace('$', '')).toFixed(2)}
-                </span>
+  return (
+    <div className="max-w-3xl mx-auto p-2 pt-20 pl-36 rounded-lg">
+      <h1 className="text-3xl font-bold text-center mb-8 text-gray-800">Payment Information</h1>
+
+      {/* Display Payment Item Details if coming from PaymentHistory */}
+      {paymentItem && (
+        <div className="mb-6 p-4 bg-blue-50 border-l-4 border-blue-400 text-blue-800 rounded-lg">
+          <div className="flex items-center space-x-4 mb-4">
+            <PaymentMediaPreview 
+              mediaFile={paymentItem.imageUrl} 
+              adFormat={paymentItem.adFormat} 
+              productName={paymentItem.productName}
+            />
+            <div className="flex-grow">
+              <h3 className="font-semibold text-lg text-blue-900">{paymentItem.productName}</h3>
+              <div className="text-sm text-blue-700 mt-1 space-y-1">
+                <p>Plan: {paymentItem.plan}</p>
+                <p>Ad ID: {paymentItem.id}</p>
+                <p>Format: {paymentItem.adFormat}</p>
+                <p>Type: {paymentItem.adType}</p>
+                {paymentItem.adLengthSeconds > 0 && (
+                  <p>Duration: {paymentItem.adLengthSeconds}s</p>
+                )}
               </div>
             </div>
-            <button
-              className="w-full py-3 bg-[#FF9800] text-white rounded-xl font-semibold hover:bg-[#FF9B45] transition-colors"
-              onClick={handlePayNow}
-              disabled={loading}
-            >
-              {loading ? "Processing..." : "Pay"}
-            </button>
-          </div>
-<<<<<<< HEAD
-        );
-
-      case 'CREDIT_CARD':
-      case 'DEBIT_CARD':
-        return (
-          <div className="fixed bottom-4 right-[400px] bg-white rounded-xl shadow-lg w-80 max-w-md p-6">
-            <div className="flex justify-between items-center mb-4 border-b border-gray-300 pb-2">
-              <span className="text-lg font-bold">Card Payment</span>
-              <button onClick={onClose} className="text-gray-400 hover:text-gray-600">✕</button>
-            </div>
-            <p className="text-sm font-semibold text-gray-800 mb-2">
-              Total: P {parseFloat(paymentItem.amount.replace('$', '')).toFixed(2)}
-=======
+          </div>
           <div className="border-t border-blue-300 pt-3">
             <p className="text-xl font-bold text-blue-900">
               Amount Due: P {parseFloat(paymentItem.amount.replace(',', '')).toFixed(2)}
->>>>>>> a7ff3ecc
             </p>
+          </div>
+        </div>
+      )}
+
+      {/* Personal Details */}
+      <div className="grid grid-cols-1 md:grid-cols-2 gap-4 mb-8">
+        {['address', 'city', 'state', 'postalCode'].map((field) => (
+          <div key={field}>
+            <label className="text-sm font-medium text-gray-800 mb-1 block capitalize">{field.replace(/([A-Z])/g, ' $1')}</label>
+            <input
+              type="text"
+              value={personalInfo[field as keyof typeof personalInfo]}
+              onChange={(e) => handleInput(e, field)}
+              className="w-full border border-[#3674B5] rounded-lg px-3 py-2"
+            />
+          </div>
+        ))}
+      </div>
+
+      {/* Payment Methods */}
+      <div className="mb-6">
+        <h2 className="font-semibold text-gray-700 mb-3">Select Payment Method</h2>
+        <div className="flex flex-wrap gap-4">
+          {["card", "gcash", "paypal", "gpay", "maya", "cash"].map((method) => (
+            <button
+              key={method}
+              onClick={() => setPaymentType(method)}
+              className={`flex items-center gap-2 px-4 py-2 rounded-lg border transition 
+                ${paymentType === method ? 'bg-[#3674B5] text-white border-[#3674B5]' : 'bg-white border-[#3674B5] hover:bg-[#3674B5] hover:text-white'}`}
+            >
+              <img src={`/icons/${method}.png`} alt={method} className="h-6 w-6" />
+              <span className="capitalize">{method}</span>
+            </button>
+          ))}
+        </div>
+      </div>
+
+      {/* Conditional Payment Fields */}
+      <div className="mb-8">
+        {paymentType === "card" && (
+          <>
+            <h2 className="font-semibold text-gray-700 mb-3">Card Information</h2>
             <div className="space-y-4">
-              <input type="text" placeholder="Card Number" className="w-full border p-2 rounded" />
-              <input type="text" placeholder="Card Holder Name" className="w-full border p-2 rounded" />
-              <div className="flex space-x-4">
-                <input type="text" placeholder="Expiry Date (MM/YY)" className="w-1/2 border p-2 rounded" />
-                <input type="text" placeholder="CVV" className="w-1/2 border p-2 rounded" />
+              <div className="relative">
+                <User className="absolute left-3 top-3 text-gray-400" size={18} />
+                <input
+                  type="text"
+                  placeholder="Cardholder Name"
+                  className="pl-10 w-full border border-[#3674B5] rounded-lg px-3 py-2"
+                  value={cardDetails.holder}
+                  onChange={(e) => setCardDetails({ ...cardDetails, holder: e.target.value })}
+                />
+              </div>
+              <div className="relative">
+                <CreditCard className="absolute left-3 top-3 text-gray-400" size={18} />
+                <input
+                  type="text"
+                  placeholder="Card Number"
+                  className="pl-10 w-full border border-[#3674B5] rounded-lg px-3 py-2"
+                  value={cardDetails.number}
+                  onChange={handleCardNumberChange}
+                />
+              </div>
+              {cardDetails.type && (
+                <p className="text-sm text-gray-500 ml-1">Detected: {cardDetails.type}</p>
+              )}
+              <div className="grid grid-cols-2 gap-4">
+                <div className="relative">
+                  <Calendar className="absolute left-3 top-3 text-gray-400" size={18} />
+                  <input
+                    type="text"
+                    placeholder="MM/YY"
+                    className="pl-10 w-full border border-[#3674B5] rounded-lg px-3 py-2"
+                    value={cardDetails.expiry}
+                    onChange={(e) => setCardDetails({ ...cardDetails, expiry: e.target.value })}
+                  />
+                </div>
+                <div className="relative">
+                  <Lock className="absolute left-3 top-3 text-gray-400" size={18} />
+                  <input
+                    type="text"
+                    placeholder="CVC"
+                    className="pl-10 w-full border border-[#3674B5] rounded-lg px-3 py-2"
+                    value={cardDetails.cvv}
+                    onChange={(e) => setCardDetails({ ...cardDetails, cvv: e.target.value })}
+                  />
+                </div>
               </div>
             </div>
-            <button
-              className="w-full py-3 bg-[#FF9800] text-white rounded-xl font-semibold hover:bg-[#FF9B45] transition-colors mt-6"
-              onClick={handlePayNow}
-              disabled={loading}
-            >
-              {loading ? "Processing..." : "Pay with Card"}
-            </button>
-          </div>
-        );
-
-      case 'GCASH':
-        return ( 
-          <div className="fixed bottom-4 right-[400px] bg-white rounded-xl shadow-lg w-80 max-w-sm p-6 ">
-            <div className="flex justify-between items-center mb-4 border-b border-gray-300 pb-2">
-              <span className="text-lg font-bold">GCash Payment</span>
-              <button onClick={onClose} className="text-gray-400 hover:text-gray-600">✕</button>
-            </div>
-            <p className="text-sm font-semibold text-gray-800 mb-2">
-              Total: P {parseFloat(paymentItem.amount.replace('$', '')).toFixed(2)}
+          </>
+        )}
+
+        {paymentType === 'gcash' && (
+          <>
+            <h2 className="font-semibold text-gray-700 mb-3">GCash Details</h2>
+            <input type="text" placeholder="GCash Number" className="w-full border border-[#3674B5] px-3 py-2 mb-3 rounded-lg" />
+            <input type="text" placeholder="Account Holder Name" className="w-full border border-[#3674B5] px-3 py-2 rounded-lg" />
+          </>
+        )}
+
+        {paymentType === 'paypal' && (
+          <>
+            <h2 className="font-semibold text-gray-700 mb-3">PayPal Email</h2>
+            <input type="email" placeholder="example@paypal.com" className="w-full border border-[#3674B5] px-3 py-2 rounded-lg" />
+          </>
+        )}
+
+        {paymentType === 'gpay' && (
+          <>
+            <h2 className="font-semibold text-gray-700 mb-3">Google Pay</h2>
+            <input type="email" placeholder="GPay Email or Phone" className="w-full border border-[#3674B5] px-3 py-2 rounded-lg" />
+          </>
+        )}
+
+        {paymentType === 'maya' && (
+          <>
+            <h2 className="font-semibold text-gray-700 mb-3">Maya Details</h2>
+            <input type="text" placeholder="Maya Account Number" className="w-full border border-[#3674B5] px-3 py-2 rounded-lg mb-3" />
+            <input type="text" placeholder="Account Holder Name" className="w-full border border-[#3674B5] px-3 py-2 rounded-lg" />
+          </>
+        )}
+
+        {paymentType === 'cash' && (
+          <div className="bg-yellow-50 p-4 border-l-4 border-yellow-400 rounded-lg">
+            <h2 className="font-semibold text-gray-700 mb-2">Pay at Office</h2>
+            <p className="text-sm text-gray-600">
+              Please visit our office at <strong>123 Main Street, Arusha</strong> between <strong>8:00 AM – 4:00 PM</strong>, Monday–Friday.
             </p>
-            <p className="text-sm text-gray-600 mb-4">Please enter your GCash mobile number to proceed.</p>
-            <input type="text" placeholder="GCash Mobile Number" className="w-full border p-2 rounded" />
-            <button
-              className="w-full py-3 bg-[#FF9800] text-white rounded-xl font-semibold hover:bg-[#FF9B45] transition-colors mt-6"
-              onClick={handlePayNow}
-              disabled={loading}
-            >
-              {loading ? "Processing..." : "Pay with GCash"}
-            </button>
-          </div>
-        );
-
-      case 'PAYPAL':
-        return (
-          <div className="fixed bottom-4 right-[400px] bg-white rounded-xl shadow-lg w-80 max-w-md p-6">
-            <div className="flex justify-between items-center mb-4 border-b border-gray-300 pb-2">
-              <span className="text-lg font-bold">PayPal Payment</span>
-              <button onClick={onClose} className="text-gray-400 hover:text-gray-600">✕</button>
-            </div>
-            <p className="text-sm font-semibold text-gray-800 mb-2">
-              Total: P {parseFloat(paymentItem.amount.replace('$', '')).toFixed(2)}
-            </p>
-            <p className="text-sm text-gray-600 mb-4">
-              You will be redirected to PayPal to complete your payment.
-            </p>
-            <button
-              className="w-full py-3 bg-[#FF9800] text-white rounded-xl font-semibold hover:bg-[#FF9B45] transition-colors mt-6"
-              onClick={handlePayNow}
-              disabled={loading}
-            >
-              {loading ? "Processing..." : "Continue to PayPal"}
-            </button>
-          </div>
-        );
-
-      case 'BANK_TRANSFER':
-        return (
-          <div className="fixed bottom-4 right-[400px] bg-white rounded-xl shadow-lg w-80 max-w-md p-6">
-            <div className="flex justify-between items-center mb-4 border-b border-gray-300 pb-2">
-              <span className="text-lg font-bold">Bank Transfer Details</span>
-              <button onClick={onClose} className="text-gray-400 hover:text-gray-600">✕</button>
-            </div>
-            <p className="text-sm font-semibold text-gray-800 mb-2">
-              Total: P {parseFloat(paymentItem.amount.replace('$', '')).toFixed(2)}
-            </p>
-            <div className="bg-gray-100 p-4 rounded-lg">
-              <p className="text-sm font-bold text-gray-800">Bank Name:</p>
-              <p className="text-sm text-gray-600 mb-2">Your Bank Name</p>
-              <p className="text-sm font-bold text-gray-800">Account Name:</p>
-              <p className="text-sm text-gray-600 mb-2">Your Company Name</p>
-              <p className="text-sm font-bold text-gray-800">Account Number:</p>
-              <p className="text-sm text-gray-600">123-456-7890</p>
-            </div>
-            <p className="text-xs text-gray-500 mt-2">
-              Please transfer the exact amount and send a screenshot of the transaction to our support team for confirmation.
-            </p>
-            <button
-              className="w-full py-3 bg-[#FF9800] text-white rounded-xl font-semibold hover:bg-[#FF9B45] transition-colors mt-6"
-              onClick={handlePayNow}
-              disabled={loading}
-            >
-              {loading ? "Processing..." : "I have Paid"}
-            </button>
-          </div>
-        );
-
-      default:
-        return null;
-    }
-  };
-
-  return (
-    <div className="fixed inset-0 z-[60] flex items-center justify-center">
-      {renderPaymentDetails()}
-
-      {/* ✅ Toast error bottom-right */}
-      {errorMessage && (
-        <div className="fixed bottom-5 right-5 w-44 text-center bg-red-500 text-white px-4 py-3 rounded-lg shadow-lg text-sm font-bold animate-slide-right z-[9999]">
-          {errorMessage}
-        </div>
-      )}
-
-      {/* Inline CSS for animation */}
-      <style>
-        {`
-          @keyframes slide-right {
-            from {
-              opacity: 0;
-              transform: translateX(100%);
-            }
-            to {
-              opacity: 1;
-              transform: translateX(0);
-            }
-          }
-          .animate-slide-right {
-            animation: slide-right 0.3s ease-out;
-          }
-        `}
-      </style>
+          </div>
+        )}
+      </div>
+
+      {/* Navigation */}
+      <div className="flex justify-between pt-4">
+        <button 
+          onClick={() => navigate(returnTo)}
+          className="px-5 py-2 rounded-lg hover:bg-gray-100 border border-gray-300 text-gray-700"
+        >
+          Back
+        </button>
+        <button 
+          onClick={handleContinue}
+          className="px-6 py-2 rounded-lg bg-[#3674B5] hover:bg-[#578FCA] text-white font-semibold shadow hover:scale-105 transition-all duration-300"
+        >
+          {paymentItem ? 'Complete Payment' : 'Continue'}
+        </button>
+      </div>
     </div>
   );
-
 };
 
 export default Payment;