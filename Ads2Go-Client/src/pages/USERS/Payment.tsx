import React, { useState } from 'react';
import { useMutation, gql } from '@apollo/client';

interface PaymentProps {
  paymentItem: {
    id: string;
    productName: string;
    amount: string;
    };
  paymentType: string;
  onClose: () => void;
  onSuccess?: () => void; // Add callback for successful payment
}

const CREATE_PAYMENT = gql`
  mutation CreatePayment($input: CreatePaymentInput!) {
    createPayment(input: $input) {
      success
      message
      payment {
        id
        amount
        paymentStatus
        paymentType
        receiptId
      }
    }
  }
`;

<<<<<<< HEAD
// Media display component for payment preview
const PaymentMediaPreview: React.FC<{ mediaFile: string; adFormat: string; productName: string }> = ({ 
  mediaFile, 
  adFormat, 
  productName 
}) => {
  const [mediaError, setMediaError] = useState(false);
  const [isLoading, setIsLoading] = useState(true);

  const handleError = () => {
    setMediaError(true);
    setIsLoading(false);
  };

  const handleLoad = () => {
    setIsLoading(false);
  };

  if (mediaError || !mediaFile) {
    return (
      <div className="w-20 h-20 bg-gray-200 rounded-lg flex items-center justify-center">
        <span className="text-xs text-gray-500 text-center">No Media</span>
      </div>
    );
  }

  if (adFormat === 'VIDEO') {
    return (
      <div className="w-20 h-20 rounded-lg overflow-hidden bg-black flex items-center justify-center relative">
        {isLoading && (
          <div className="absolute inset-0 bg-gray-200 animate-pulse rounded-lg flex items-center justify-center">
            <span className="text-xs text-gray-500">Loading...</span>
          </div>
        )}
        <video
          src={mediaFile}
          className="max-w-full max-h-full object-cover"
          muted
          preload="metadata"
          onError={handleError}
          onLoadedData={handleLoad}
          onLoadStart={() => setIsLoading(false)}
        />
        <div className="absolute inset-0 bg-black bg-opacity-40 flex items-center justify-center">
          <div className="w-5 h-5 bg-white bg-opacity-90 rounded-full flex items-center justify-center">
            <div className="w-0 h-0 border-l-[5px] border-l-gray-700 border-t-[3px] border-t-transparent border-b-[3px] border-b-transparent ml-0.5"></div>
          </div>
        </div>
      </div>
    );
  }

  return (
    <div className="w-20 h-20 rounded-lg overflow-hidden bg-gray-100 flex items-center justify-center relative">
      {isLoading && (
        <div className="absolute inset-0 bg-gray-200 animate-pulse rounded-lg flex items-center justify-center">
          <span className="text-xs text-gray-500">Loading...</span>
        </div>
      )}
      <img
        src={mediaFile}
        alt={`${productName} preview`}
        className="max-w-full max-h-full object-cover"
        onError={handleError}
        onLoad={handleLoad}
      />
    </div>
  );
};

const Payment: React.FC = () => {
  const [paymentType, setPaymentType] = useState<string>('');
  const [cardDetails, setCardDetails] = useState({
    number: '',
    holder: '',
    expiry: '',
    cvv: '',
    type: '',
  });

  const [personalInfo, setPersonalInfo] = useState({
    address: 'P.o.Box 1223',
    city: 'Arusha',
    state: 'Arusha, Tanzania',
    postalCode: '9090',
  });

  const location = useLocation();
  const navigate = useNavigate();
  const [createPayment] = useMutation(CREATE_PAYMENT);

  // Get payment item and return path from navigation state
  const paymentItem = location.state?.paymentItem as PaymentItem;
  const returnTo = location.state?.returnTo || '/advertisements';

  const handleInput = (e: React.ChangeEvent<HTMLInputElement>, key: string) => {
    setPersonalInfo({ ...personalInfo, [key]: e.target.value });
  };

  const detectCardType = (number: string) => {
    const cleaned = number.replace(/\D/g, '');
    if (/^4[0-9]{12}(?:[0-9]{3})?$/.test(cleaned)) return 'Visa';
    if (/^5[1-5][0-9]{14}$/.test(cleaned)) return 'Mastercard';
    return 'Unknown';
  };

  const handleCardNumberChange = (e: React.ChangeEvent<HTMLInputElement>) => {
    const number = e.target.value;
    const type = detectCardType(number);
    setCardDetails({ ...cardDetails, number, type });
  };

  const mapPaymentType = (type: string): string => {
    switch (type) {
      case 'card':
        return 'CREDIT_CARD';
      case 'gcash':
        return 'GCASH';
      case 'paypal':
        return 'PAYPAL';
      case 'gpay':
      case 'maya':
      case 'cash':
        return 'BANK_TRANSFER';
      default:
        return 'CREDIT_CARD';
    }
  };

  const handleContinue = async () => {
    if (!paymentType) {
      alert("Please select a payment method.");
      return;
    }

    // If this is a payment for a specific item from PaymentHistory
    if (paymentItem) {
      const input = {
        adsId: paymentItem.id,
        paymentType: mapPaymentType(paymentType),
        receiptId: `REC-${Date.now()}-${Math.random().toString(36).substring(2, 8)}`, 
        paymentDate: new Date().toISOString(),
      };

      try {
        const { data: mutationData } = await createPayment({ variables: { input } });

        if (mutationData.createPayment.success) {
          alert(`✅ Payment for ${paymentItem.productName} is now PAID!`);
          // Navigate back to the return path (usually PaymentHistory)
          navigate(returnTo);
        } else {
          alert(mutationData.createPayment.message);
        }
      } catch (e: any) {
        alert(e.message || "Failed to create payment.");
      }
    } else {
      // This is a regular payment flow (not from PaymentHistory)
      // You can add your regular payment logic here
      alert("Payment processing for regular flow - implement as needed");
      navigate(returnTo);
=======
const Payment: React.FC<PaymentProps> = ({ paymentItem, paymentType, onClose, onSuccess }) => {
  const [createPayment, { loading }] = useMutation(CREATE_PAYMENT);
  const [errorMessage, setErrorMessage] = useState<string | null>(null);
  const [isProcessing, setIsProcessing] = useState(false); // Prevent double clicks

  const handlePayNow = async () => {
    if (isProcessing || loading) return; // Prevent double clicks
    
    setIsProcessing(true);
    const input = {
      adsId: paymentItem.id,
      paymentType,
      paymentDate: new Date().toISOString(),
      receiptId: `REC-${Date.now()}-${Math.random().toString(36).substring(2, 8)}`,
    };

    try {
      const { data } = await createPayment({ variables: { input } });
      if (data?.createPayment?.success) {
        alert(`✅ Payment for ${paymentItem.productName} is now PAID!`);
        if (onSuccess) {
          onSuccess(); // Call success callback to refresh data
        }
        onClose();
      } else {
        showError(data?.createPayment?.message || "Payment failed.");
      }
    } catch (err: any) {
      const msg = err.message || "";

      if (msg.includes("Ad is not approved")) {
        showError("⚠️ This ad is not yet approved. You can only pay for approved ads.");
      } else if (msg.includes("Ad not found")) {
        showError("❌ The ad you're trying to pay for was not found.");
      } else if (msg.includes("A payment already exists")) {
        showError("⚠️ A payment already exists for this ad.");
      } else {
        showError("❌ Unexpected error: " + msg);
      }
    } finally {
      setIsProcessing(false);
>>>>>>> 88a7e0f9
    }
  };

  const showError = (msg: string) => {
    setErrorMessage(msg);
    setTimeout(() => setErrorMessage(null), 5000); // auto-hide after 5s
  };

  const isButtonDisabled = loading || isProcessing;

  const renderPaymentDetails = () => {
    switch (paymentType) {
      case 'CASH':
        return (
          <div className="fixed bottom-4 right-[400px] bg-white rounded-xl shadow-lg w-80 max-w-sm p-6">
            <div className="flex justify-between items-center mb-4 border-b border-gray-300 pb-2">
              <span className="text-lg font-bold">Cash</span>
              <button onClick={onClose} className="text-gray-400 hover:text-gray-600">✕</button>
            </div>
            <div className="mb-4">
              <div className="flex justify-between items-baseline mb-2">
                <span className="text-xl font-bold">Total Payment</span>
                <span className="text-xl font-bold">
                  P {parseFloat(paymentItem.amount.replace('$', '')).toFixed(2)}
                </span>
              </div>
              </div>
            <button
              className={`w-full py-3 text-white rounded-xl font-semibold transition-colors ${
                isButtonDisabled 
                  ? 'bg-gray-400 cursor-not-allowed' 
                  : 'bg-[#FF9800] hover:bg-[#FF9B45]'
              }`}
              onClick={handlePayNow}
              disabled={isButtonDisabled}
            >
              {isProcessing ? "Processing..." : "Pay"}
            </button>
          </div>
<<<<<<< HEAD
          <div className="border-t border-blue-300 pt-3">
            <p className="text-xl font-bold text-blue-900">
              Amount Due: P {parseFloat(paymentItem.amount.replace('$', '')).toFixed(2)}
=======
        );

      case 'CREDIT_CARD':
      case 'DEBIT_CARD':
        return (
          <div className="fixed bottom-4 right-[400px] bg-white rounded-xl shadow-lg w-80 max-w-md p-6">
            <div className="flex justify-between items-center mb-4 border-b border-gray-300 pb-2">
              <span className="text-lg font-bold">Card Payment</span>
              <button onClick={onClose} className="text-gray-400 hover:text-gray-600">✕</button>
            </div>
            <p className="text-sm font-semibold text-gray-800 mb-2">
              Total: P {parseFloat(paymentItem.amount.replace('$', '')).toFixed(2)}
>>>>>>> 88a7e0f9
            </p>
            <div className="space-y-4">
              <input type="text" placeholder="Card Number" className="w-full border p-2 rounded" />
              <input type="text" placeholder="Card Holder Name" className="w-full border p-2 rounded" />
              <div className="flex space-x-4">
                <input type="text" placeholder="Expiry Date (MM/YY)" className="w-1/2 border p-2 rounded" />
                <input type="text" placeholder="CVV" className="w-1/2 border p-2 rounded" />
              </div>
            </div>
            <button
              className={`w-full py-3 text-white rounded-xl font-semibold transition-colors mt-6 ${
                isButtonDisabled 
                  ? 'bg-gray-400 cursor-not-allowed' 
                  : 'bg-[#FF9800] hover:bg-[#FF9B45]'
              }`}
              onClick={handlePayNow}
              disabled={isButtonDisabled}
            >
            {isProcessing ? "Processing..." : "Pay with Card"}
            </button>
            </div>
        );

      case 'GCASH':
        return ( 
          <div className="fixed bottom-4 right-[400px] bg-white rounded-xl shadow-lg w-80 max-w-sm p-6 ">
            <div className="flex justify-between items-center mb-4 border-b border-gray-300 pb-2">
              <span className="text-lg font-bold">GCash Payment</span>
              <button onClick={onClose} className="text-gray-400 hover:text-gray-600">✕</button>
            </div>
            <p className="text-sm font-semibold text-gray-800 mb-2">
              Total: P {parseFloat(paymentItem.amount.replace('$', '')).toFixed(2)}
            </p>
            <p className="text-sm text-gray-600 mb-4">Please enter your GCash mobile number to proceed.</p>
            <input type="text" placeholder="GCash Mobile Number" className="w-full border p-2 rounded" />
            <button
              className={`w-full py-3 text-white rounded-xl font-semibold transition-colors mt-6 ${
                isButtonDisabled 
                  ? 'bg-gray-400 cursor-not-allowed' 
                  : 'bg-[#FF9800] hover:bg-[#FF9B45]'
              }`}
              onClick={handlePayNow}
              disabled={isButtonDisabled}
            >
              {isProcessing ? "Processing..." : "Pay with GCash"}
            </button>
          </div>
          );

      case 'PAYPAL':
        return (
          <div className="fixed bottom-4 right-[400px] bg-white rounded-xl shadow-lg w-80 max-w-md p-6">
            <div className="flex justify-between items-center mb-4 border-b border-gray-300 pb-2">
              <span className="text-lg font-bold">PayPal Payment</span>
              <button onClick={onClose} className="text-gray-400 hover:text-gray-600">✕</button>
            </div>
            <p className="text-sm font-semibold text-gray-800 mb-2">
              Total: P {parseFloat(paymentItem.amount.replace('$', '')).toFixed(2)}
            </p>
            <p className="text-sm text-gray-600 mb-4">
              You will be redirected to PayPal to complete your payment.
            </p>
            <button
              className={`w-full py-3 text-white rounded-xl font-semibold transition-colors mt-6 ${
                isButtonDisabled 
                  ? 'bg-gray-400 cursor-not-allowed' 
                  : 'bg-[#FF9800] hover:bg-[#FF9B45]'
              }`}
              onClick={handlePayNow}
              disabled={isButtonDisabled}
            >
              {isProcessing ? "Processing..." : "Continue to PayPal"}
            </button>
          </div>
        );

      case 'BANK_TRANSFER':
        return (
          <div className="fixed bottom-4 right-[400px] bg-white rounded-xl shadow-lg w-80 max-w-md p-6">
            <div className="flex justify-between items-center mb-4 border-b border-gray-300 pb-2">
              <span className="text-lg font-bold">Bank Transfer Details</span>
              <button onClick={onClose} className="text-gray-400 hover:text-gray-600">✕</button>
            </div>
            <p className="text-sm font-semibold text-gray-800 mb-2">
              Total: P {parseFloat(paymentItem.amount.replace('$', '')).toFixed(2)}
            </p>
            <div className="bg-gray-100 p-4 rounded-lg">
              <p className="text-sm font-bold text-gray-800">Bank Name:</p>
              <p className="text-sm text-gray-600 mb-2">Your Bank Name</p>
              <p className="text-sm font-bold text-gray-800">Account Name:</p>
              <p className="text-sm text-gray-600 mb-2">Your Company Name</p>
              <p className="text-sm font-bold text-gray-800">Account Number:</p>
              <p className="text-sm text-gray-600">123-456-7890</p>
            </div>
            <p className="text-xs text-gray-500 mt-2">
              Please transfer the exact amount and send a screenshot of the transaction to our support team for confirmation.
            </p>
            <button
              className={`w-full py-3 text-white rounded-xl font-semibold transition-colors mt-6 ${
                isButtonDisabled 
                  ? 'bg-gray-400 cursor-not-allowed' 
                  : 'bg-[#FF9800] hover:bg-[#FF9B45]'
              }`}
              onClick={handlePayNow}
              disabled={isButtonDisabled}
            >
              {isProcessing ? "Processing..." : "I have Paid"}
            </button>
          </div>
        );
        default:
        return null;
    }
  };

  return (
    <div className="fixed inset-0 z-[60] flex items-center justify-center">
      {renderPaymentDetails()}
      {errorMessage && (
        <div className="fixed bottom-5 right-5 w-44 text-center bg-red-500 text-white px-4 py-3 rounded-lg shadow-lg text-sm font-bold animate-slide-right z-[9999]">
          {errorMessage}
        </div>
      )}
      <style>
        {`
          @keyframes slide-right {
            from {
              opacity: 0;
              transform: translateX(100%);
            }
            to {
              opacity: 1;
              transform: translateX(0);
            }
          }
          .animate-slide-right {
            animation: slide-right 0.3s ease-out;
          }
        `}
      </style>
    </div>
  );

};

export default Payment;<|MERGE_RESOLUTION|>--- conflicted
+++ resolved
@@ -28,170 +28,6 @@
   }
 `;
 
-<<<<<<< HEAD
-// Media display component for payment preview
-const PaymentMediaPreview: React.FC<{ mediaFile: string; adFormat: string; productName: string }> = ({ 
-  mediaFile, 
-  adFormat, 
-  productName 
-}) => {
-  const [mediaError, setMediaError] = useState(false);
-  const [isLoading, setIsLoading] = useState(true);
-
-  const handleError = () => {
-    setMediaError(true);
-    setIsLoading(false);
-  };
-
-  const handleLoad = () => {
-    setIsLoading(false);
-  };
-
-  if (mediaError || !mediaFile) {
-    return (
-      <div className="w-20 h-20 bg-gray-200 rounded-lg flex items-center justify-center">
-        <span className="text-xs text-gray-500 text-center">No Media</span>
-      </div>
-    );
-  }
-
-  if (adFormat === 'VIDEO') {
-    return (
-      <div className="w-20 h-20 rounded-lg overflow-hidden bg-black flex items-center justify-center relative">
-        {isLoading && (
-          <div className="absolute inset-0 bg-gray-200 animate-pulse rounded-lg flex items-center justify-center">
-            <span className="text-xs text-gray-500">Loading...</span>
-          </div>
-        )}
-        <video
-          src={mediaFile}
-          className="max-w-full max-h-full object-cover"
-          muted
-          preload="metadata"
-          onError={handleError}
-          onLoadedData={handleLoad}
-          onLoadStart={() => setIsLoading(false)}
-        />
-        <div className="absolute inset-0 bg-black bg-opacity-40 flex items-center justify-center">
-          <div className="w-5 h-5 bg-white bg-opacity-90 rounded-full flex items-center justify-center">
-            <div className="w-0 h-0 border-l-[5px] border-l-gray-700 border-t-[3px] border-t-transparent border-b-[3px] border-b-transparent ml-0.5"></div>
-          </div>
-        </div>
-      </div>
-    );
-  }
-
-  return (
-    <div className="w-20 h-20 rounded-lg overflow-hidden bg-gray-100 flex items-center justify-center relative">
-      {isLoading && (
-        <div className="absolute inset-0 bg-gray-200 animate-pulse rounded-lg flex items-center justify-center">
-          <span className="text-xs text-gray-500">Loading...</span>
-        </div>
-      )}
-      <img
-        src={mediaFile}
-        alt={`${productName} preview`}
-        className="max-w-full max-h-full object-cover"
-        onError={handleError}
-        onLoad={handleLoad}
-      />
-    </div>
-  );
-};
-
-const Payment: React.FC = () => {
-  const [paymentType, setPaymentType] = useState<string>('');
-  const [cardDetails, setCardDetails] = useState({
-    number: '',
-    holder: '',
-    expiry: '',
-    cvv: '',
-    type: '',
-  });
-
-  const [personalInfo, setPersonalInfo] = useState({
-    address: 'P.o.Box 1223',
-    city: 'Arusha',
-    state: 'Arusha, Tanzania',
-    postalCode: '9090',
-  });
-
-  const location = useLocation();
-  const navigate = useNavigate();
-  const [createPayment] = useMutation(CREATE_PAYMENT);
-
-  // Get payment item and return path from navigation state
-  const paymentItem = location.state?.paymentItem as PaymentItem;
-  const returnTo = location.state?.returnTo || '/advertisements';
-
-  const handleInput = (e: React.ChangeEvent<HTMLInputElement>, key: string) => {
-    setPersonalInfo({ ...personalInfo, [key]: e.target.value });
-  };
-
-  const detectCardType = (number: string) => {
-    const cleaned = number.replace(/\D/g, '');
-    if (/^4[0-9]{12}(?:[0-9]{3})?$/.test(cleaned)) return 'Visa';
-    if (/^5[1-5][0-9]{14}$/.test(cleaned)) return 'Mastercard';
-    return 'Unknown';
-  };
-
-  const handleCardNumberChange = (e: React.ChangeEvent<HTMLInputElement>) => {
-    const number = e.target.value;
-    const type = detectCardType(number);
-    setCardDetails({ ...cardDetails, number, type });
-  };
-
-  const mapPaymentType = (type: string): string => {
-    switch (type) {
-      case 'card':
-        return 'CREDIT_CARD';
-      case 'gcash':
-        return 'GCASH';
-      case 'paypal':
-        return 'PAYPAL';
-      case 'gpay':
-      case 'maya':
-      case 'cash':
-        return 'BANK_TRANSFER';
-      default:
-        return 'CREDIT_CARD';
-    }
-  };
-
-  const handleContinue = async () => {
-    if (!paymentType) {
-      alert("Please select a payment method.");
-      return;
-    }
-
-    // If this is a payment for a specific item from PaymentHistory
-    if (paymentItem) {
-      const input = {
-        adsId: paymentItem.id,
-        paymentType: mapPaymentType(paymentType),
-        receiptId: `REC-${Date.now()}-${Math.random().toString(36).substring(2, 8)}`, 
-        paymentDate: new Date().toISOString(),
-      };
-
-      try {
-        const { data: mutationData } = await createPayment({ variables: { input } });
-
-        if (mutationData.createPayment.success) {
-          alert(`✅ Payment for ${paymentItem.productName} is now PAID!`);
-          // Navigate back to the return path (usually PaymentHistory)
-          navigate(returnTo);
-        } else {
-          alert(mutationData.createPayment.message);
-        }
-      } catch (e: any) {
-        alert(e.message || "Failed to create payment.");
-      }
-    } else {
-      // This is a regular payment flow (not from PaymentHistory)
-      // You can add your regular payment logic here
-      alert("Payment processing for regular flow - implement as needed");
-      navigate(returnTo);
-=======
 const Payment: React.FC<PaymentProps> = ({ paymentItem, paymentType, onClose, onSuccess }) => {
   const [createPayment, { loading }] = useMutation(CREATE_PAYMENT);
   const [errorMessage, setErrorMessage] = useState<string | null>(null);
@@ -233,7 +69,6 @@
       }
     } finally {
       setIsProcessing(false);
->>>>>>> 88a7e0f9
     }
   };
 
@@ -273,11 +108,6 @@
               {isProcessing ? "Processing..." : "Pay"}
             </button>
           </div>
-<<<<<<< HEAD
-          <div className="border-t border-blue-300 pt-3">
-            <p className="text-xl font-bold text-blue-900">
-              Amount Due: P {parseFloat(paymentItem.amount.replace('$', '')).toFixed(2)}
-=======
         );
 
       case 'CREDIT_CARD':
@@ -290,7 +120,6 @@
             </div>
             <p className="text-sm font-semibold text-gray-800 mb-2">
               Total: P {parseFloat(paymentItem.amount.replace('$', '')).toFixed(2)}
->>>>>>> 88a7e0f9
             </p>
             <div className="space-y-4">
               <input type="text" placeholder="Card Number" className="w-full border p-2 rounded" />
