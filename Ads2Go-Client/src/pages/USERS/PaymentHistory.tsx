--- conflicted
+++ resolved
@@ -1,9 +1,7 @@
 import React, { useState, useEffect } from "react";
 import { useNavigate } from "react-router-dom";
-import { Search } from "lucide-react";
-import { useQuery, gql } from "@apollo/client";
-import { useUserAuth } from '../../contexts/UserAuthContext';
-import Payment from "./Payment";
+import { Search } from 'lucide-react';
+import { useQuery, gql } from '@apollo/client';
 
 type Status = "Paid" | "Pending" | "Failed";
 
@@ -55,11 +53,6 @@
   }
 `;
 
-<<<<<<< HEAD
-const getInitials = (firstName?: string, lastName?: string) => {
-  if (!firstName && !lastName) return "?";
-  return `${firstName?.[0] || ""}${lastName?.[0] || ""}`.toUpperCase();
-=======
 // Media display component to handle both images and videos (following ManageAds.tsx pattern)
 const MediaDisplay: React.FC<{ mediaFile: string; adFormat: string; productName: string }> = ({ 
   mediaFile, 
@@ -139,93 +132,46 @@
       />
     </div>
   );
->>>>>>> a7ff3ecc
 };
 
 const PaymentHistory: React.FC = () => {
-  const [statusFilter, setStatusFilter] = useState<Status | "All Status">(
-    "All Status"
-  );
+  const [statusFilter, setStatusFilter] = useState<Status | "All Status">("All Status");
   const [planFilter, setPlanFilter] = useState("All Plans");
-  const [searchTerm, setSearchTerm] = useState("");
+  const [searchTerm, setSearchTerm] = useState('');
   const [currentPage, setCurrentPage] = useState(1);
   const itemsPerPage = 9;
   const navigate = useNavigate();
-  const { user } = useUserAuth();
-
-<<<<<<< HEAD
-  const [selectedPayment, setSelectedPayment] = useState<PaymentItem | null>(
-    null
-  );
-  const [isModalOpen, setIsModalOpen] = useState(false);
-  const [selectedPaymentType, setSelectedPaymentType] = useState("");
-
-  const { loading, error, data, refetch } = useQuery(
-    GET_USER_ADS_WITH_PAYMENTS,
-    {
-      fetchPolicy: "network-only",
-    }
-  );
-=======
+
   const { loading, error, data, refetch } = useQuery(GET_USER_ADS_WITH_PAYMENTS, {
     fetchPolicy: 'cache-and-network', // Similar to ManageAds
     errorPolicy: 'all',
   });
->>>>>>> a7ff3ecc
 
   const [payments, setPayments] = useState<PaymentItem[]>([]);
 
   useEffect(() => {
     if (data) {
-      const mappedPayments = data.getUserAdsWithPayments.map(
-        ({ ad, payment }: any) => {
-          const durationDays = ad.durationDays || ad.planId?.durationDays || 0;
-          let plan: string;
-          switch (durationDays) {
-            case 30:
-              plan = "30 Days";
-              break;
-            case 60:
-              plan = "60 Days";
-              break;
-            case 90:
-              plan = "90 Days";
-              break;
-            case 120:
-              plan = "120 Days";
-              break;
-            default:
-              plan = `${durationDays} Days`;
-          }
-          const status = mapStatus(payment?.paymentStatus);
-          const amount = `$${(payment?.amount || ad.totalPrice || 0).toFixed(
-            2
-          )}`;
-          const totalPrice = `$${ad.totalPrice.toFixed(2)}`;
-
-          return {
-            id: ad.id,
-            productName: ad.title,
-            imageUrl: ad.mediaFile || "https://via.placeholder.com/80",
-            plan,
-            amount,
-            status,
-            userName: "",
-            companyName: "",
-            bankNumber: "",
-            adType: ad.adType,
-            address: "",
-            durationDays,
-            paymentType: payment?.paymentType || "",
-            adFormat: ad.adFormat || "",
-            adLengthSeconds: ad.adLengthSeconds || 0,
-            totalPrice,
-            receiptId: payment?.receiptId || "",
-          };
+      console.log('Raw data from GET_USER_ADS_WITH_PAYMENTS:', data.getUserAdsWithPayments);
+      const mappedPayments = data.getUserAdsWithPayments.map(({ ad, payment }: any) => {
+        console.log('Ad:', ad.id, 'Payment:', payment);
+        const durationDays = ad.durationDays || ad.planId?.durationDays || 0;
+        let plan: string;
+        switch (durationDays) {
+          case 30:
+            plan = "30 Days";
+            break;
+          case 60:
+            plan = "60 Days";
+            break;
+          case 90:
+            plan = "90 Days";
+            break;
+          case 120:
+            plan = "120 Days";
+            break;
+          default:
+            plan = `${durationDays} Days`;
         }
-<<<<<<< HEAD
-      );
-=======
         const status = mapStatus(payment?.paymentStatus);
         const amount = `$${(payment?.amount || ad.totalPrice || 0).toFixed(2)}`;
         const totalPrice = `$${ad.totalPrice.toFixed(2)}`;
@@ -250,11 +196,11 @@
           receiptId: payment?.receiptId || "",
         };
       });
->>>>>>> a7ff3ecc
       setPayments(mappedPayments);
     }
   }, [data]);
 
+  // Refresh data when component mounts or when coming back from payment page
   useEffect(() => {
     refetch();
   }, [refetch]);
@@ -295,13 +241,9 @@
   }
 
   const filteredPayments = payments.filter((item) => {
-    const matchesSearchTerm =
-      item.productName
-        .toLowerCase()
-        .includes(searchTerm.toLowerCase().trim()) ||
-      item.id.toString().includes(searchTerm.trim());
-    const matchesStatus =
-      statusFilter === "All Status" || item.status === statusFilter;
+    const matchesSearchTerm = item.productName.toLowerCase().includes(searchTerm.toLowerCase().trim()) ||
+                             item.id.toString().includes(searchTerm.trim());
+    const matchesStatus = statusFilter === "All Status" || item.status === statusFilter;
     const matchesPlan = planFilter === "All Plans" || item.plan === planFilter;
 
     return matchesSearchTerm && matchesStatus && matchesPlan;
@@ -309,10 +251,8 @@
 
   const indexOfLastItem = currentPage * itemsPerPage;
   const indexOfFirstItem = indexOfLastItem - itemsPerPage;
-  const currentPayments = filteredPayments.slice(
-    indexOfFirstItem,
-    indexOfLastItem
-  );
+  const currentPayments = filteredPayments.slice(indexOfFirstItem, indexOfLastItem);
+  console.log('Current Payments:', currentPayments);
   const totalPages = Math.ceil(filteredPayments.length / itemsPerPage);
   const startItem = indexOfFirstItem + 1;
   const endItem = Math.min(indexOfLastItem, filteredPayments.length);
@@ -326,174 +266,154 @@
   const getStatusStyle = (status: Status) => {
     switch (status) {
       case "Paid":
-        return "bg-green-300 text-green-800";
+        return "bg-green-200 text-green-800";
       case "Pending":
-        return "bg-yellow-300 text-yellow-800";
+        return "bg-yellow-200 text-yellow-800";
       case "Failed":
-        return "bg-red-300 text-red-800";
+        return "bg-red-200 text-red-800";
       default:
         return "";
     }
   };
 
-  const getStatusColor = (status: Status) => {
-    switch (status) {
-      case "Paid":
-        return "border-l-green-500";
-      case "Pending":
-        return "border-l-yellow-400";
-      case "Failed":
-        return "border-l-red-400";
-      default:
-        return "border-l-gray-400";
-    }
-  };
-
-  const handlePaymentClick = (type: string) => {
-    setSelectedPaymentType(type);
-    setIsModalOpen(true);
-  };
-
-  const closeModal = () => {
-    setIsModalOpen(false);
-    setSelectedPayment(null);
-    setSelectedPaymentType("");
-    refetch();
+  const handlePayBills = (item: PaymentItem) => {
+    // Navigate to payment page with the payment item data
+    navigate('/payment', { 
+      state: { 
+        paymentItem: item,
+        returnTo: '/history' // So we know where to return after payment
+      } 
+    });
   };
 
   return (
-    <div className="min-h-screen bg-white pl-64 pr-5 p-10">
-      {/* Header with Search and Profile */}
-      <div className="flex flex-col md:flex-row items-center justify-between mb-6 space-y-4 md:space-y-0">
-        {/* Search Bar */}
-        <div className="relative w-full md:w-1/2">
-          <Search className="absolute left-3 top-1/2 -translate-y-1/2 h-5 w-5 text-gray-400" />
+    <div className="min-h-screen bg-gray-100 pl-64 pr-5">
+      <div className="bg-gray-100 p-6 flex justify-between items-center">
+        <h1 className="text-4xl mt-8 font-semibold">Payment</h1>
+      </div>
+      {/* Filters */}
+      <div className="p-6 flex space-x-4">
+        <div className="relative">
+          <select
+            value={statusFilter}
+            onChange={(e) => setStatusFilter(e.target.value as Status | "All Status")}
+            className="text-xs text-black rounded-3xl pl-5 pr-10 py-3 shadow-md border border-black focus:outline-none appearance-none bg-gray-100"
+          >
+            <option value="All Status">All Status</option>
+            <option value="Paid">Paid</option>
+            <option value="Pending">Pending</option>
+            <option value="Failed">Failed</option>
+          </select>
+          <div className="absolute right-3 top-1/2 transform -translate-y-1/2 pointer-events-none">
+            <svg className="w-4 h-4 text-black" fill="none" stroke="currentColor" viewBox="0 0 24 24" xmlns="http://www.w3.org/2000/svg">
+              <path strokeLinecap="round" strokeLinejoin="round" strokeWidth={2} d="M19 9l-7 7-7-7" />
+            </svg>
+          </div>
+        </div>
+        
+        <div className="relative">
+          <select
+            value={planFilter}
+            onChange={(e) => setPlanFilter(e.target.value)}
+            className="text-xs text-black rounded-3xl pl-5 pr-10 py-3 shadow-md border border-black focus:outline-none appearance-none bg-gray-100"
+          >
+            <option>All Plans</option>
+            <option>30 Days</option>
+            <option>60 Days</option>
+            <option>90 Days</option>
+            <option>120 Days</option>
+          </select>
+          <div className="absolute right-3 top-1/2 transform -translate-y-1/2 pointer-events-none">
+            <svg className="w-4 h-4 text-black" fill="none" stroke="currentColor" viewBox="0 0 24 24" xmlns="http://www.w3.org/2000/svg">
+              <path strokeLinecap="round" strokeLinejoin="round" strokeWidth={2} d="M19 9l-7 7-7-7" />
+            </svg>
+          </div>
+        </div>
+        <div className="relative flex-grow">
           <input
             type="text"
-            placeholder="Search payments..."
+            placeholder="Search Ads"
             value={searchTerm}
             onChange={(e) => setSearchTerm(e.target.value)}
-            className="w-full pl-10 pr-4 py-2 text-sm rounded-xl border border-gray-300 focus:outline-none focus:ring-2 focus:ring-[#3674B5]"
+            className="text-xs text-black rounded-3xl pl-10 pr-4 py-3 w-full shadow-md border border-black focus:outline-none bg-gray-100"
           />
-        </div>
-
-        {/* Profile */}
-        <div
-          className="flex items-center space-x-3 cursor-pointer md:ml-auto"
-          onClick={() => navigate("/account")}
-        >
-          <div className="w-10 h-10 rounded-full bg-[#FF9D3D] flex items-center justify-center relative">
-            <span className="text-white font-semibold">
-              {user ? getInitials(user.firstName, user.lastName) : "..."}
-            </span>
-            <span className="absolute bottom-0 right-0 w-3 h-3 bg-green-500 rounded-full border-2 border-white"></span>
-          </div>
-          <div>
-            {user ? (
-              <p className="font-semibold text-gray-800">
-                {`${user.firstName} ${user.lastName}`}
-              </p>
-            ) : (
-              <p className="font-semibold text-gray-800">Loading...</p>
-            )}
-          </div>
-        </div>
-      </div>
-
-      {/* Filters */}
-      <div className="mb-5 flex items-center justify-between">
-        <h1 className="text-3xl font-bold text-gray-800 whitespace-nowrap">
-          Payment History
-        </h1>
-        <div className="flex space-x-4">
-          <div className="relative">
-            <select
-              value={statusFilter}
-              onChange={(e) =>
-                setStatusFilter(e.target.value as Status | "All Status")
-              }
-              className="text-xs text-black border-gray-400 rounded-xl pl-5 pr-10 py-3 shadow-md border border-black focus:outline-none appearance-none"
+          <Search className="absolute left-3 top-3 text-gray-500" size={18} />
+        </div>
+      </div>
+
+      {/* Payment Cards */}
+      <div className="bg-gray-100 p-6 grid grid-cols-1 md:grid-cols-2 lg:grid-cols-3 gap-6">
+        {currentPayments.length > 0 ? (
+          currentPayments.map((item) => (
+            <div
+              key={item.id}
+              className={`rounded-xl shadow-md bg-white overflow-hidden border border-gray-200`}
             >
-              <option value="All Status">All Status</option>
-              <option value="Paid">Paid</option>
-              <option value="Pending">Pending</option>
-              <option value="Failed">Failed</option>
-            </select>
-            <div className="absolute right-3 top-1/2 transform -translate-y-1/2 pointer-events-none">
-              <svg
-                className="w-4 h-4 text-black"
-                fill="none"
-                stroke="currentColor"
-                viewBox="0 0 24 24"
-              >
-                <path
-                  strokeLinecap="round"
-                  strokeLinejoin="round"
-                  strokeWidth={2}
-                  d="M19 9l-7 7-7-7"
-                />
-              </svg>
-            </div>
-          </div>
-
-          <div className="relative">
-            <select
-              value={planFilter}
-              onChange={(e) => setPlanFilter(e.target.value)}
-              className="text-xs text-black  border-gray-400 rounded-xl pl-5 pr-10 py-3 shadow-md border border-black focus:outline-none appearance-none"
-            >
-              <option>All Plans</option>
-              <option>30 Days</option>
-              <option>60 Days</option>
-              <option>90 Days</option>
-              <option>120 Days</option>
-            </select>
-            <div className="absolute right-3 top-1/2 transform -translate-y-1/2 pointer-events-none">
-              <svg
-                className="w-4 h-4 text-black"
-                fill="none"
-                stroke="currentColor"
-                viewBox="0 0 24 24"
-              >
-                <path
-                  strokeLinecap="round"
-                  strokeLinejoin="round"
-                  strokeWidth={2}
-                  d="M19 9l-7 7-7-7"
-                />
-              </svg>
-            </div>
-          </div>
-        </div>
-      </div>
-
-      {/* Payment Cards */}
-      <div className="bg-white pt-6 grid grid-cols-1 md:grid-cols-2 lg:grid-cols-3 gap-6">
-  {currentPayments.length > 0 ? (
-    currentPayments.map((item) => (
-      <div
-        key={item.id}
-        className="rounded-xl shadow-md bg-white overflow-hidden cursor-pointer relative"
-        onClick={() => setSelectedPayment(item)}
-      >
-        <div className="p-4 flex items-center space-x-4">
-          <div className="flex-grow">
-            <div className="flex justify-between items-start">
-              <div>
-                <p className="text-sm text-gray-600 mt-1">
-                  Plan ID: <span className="font-bold">{item.id}</span>
-                </p>
-                <h3 className="text-lg font-bold text-black">{item.productName}</h3>
+              {/* Main Product Info Section */}
+              <div className="p-4 flex items-center space-x-4">
+                <div className="flex-shrink-0">
+                  <MediaDisplay 
+                    mediaFile={item.imageUrl} 
+                    adFormat={item.adFormat} 
+                    productName={item.productName}
+                  />
+                </div>
+                <div className="flex-grow">
+                  {/* Status aligned on the right of the product name/title */}
+                  <div className="flex justify-between items-start">
+                    <h3 className="text-lg font-semibold text-black">{item.productName}</h3>
+                    <span className={`px-2 py-0.5 rounded-full text-xs flex items-center gap-1 ${getStatusStyle(item.status)}`}>
+                      <span>{item.status}</span>
+                    </span>
+                  </div>
+                  <p className="text-sm text-gray-600 mt-1">{item.plan} Plan</p>
+                  <p className="text-xs text-gray-500 mt-1">Format: {item.adFormat}</p>
+                </div>
+              </div>
+
+              {/* Additional Details Section */}
+              <div className="px-4 pb-4 text-sm text-gray-700 grid grid-cols-2 gap-y-2">
+                <div className="flex justify-between items-center col-span-2">
+                  <strong>Ads ID:</strong> <span>{item.id}</span>
+                </div>
+                <div className="flex justify-between items-center col-span-2">
+                  <strong>Mode of Payment:</strong> <span>{item.paymentType || 'N/A'}</span>
+                </div>
+                <div className="flex justify-between items-center col-span-2">
+                  <strong>Ad Type:</strong> <span>{item.adType || 'N/A'}</span>
+                </div>
+                <div className="flex justify-between items-center col-span-2">
+                  <strong>adLengthSeconds:</strong> <span>{item.adLengthSeconds || 'N/A'}</span>
+                </div>
+                <div className="flex justify-between items-center col-span-2">
+                  <strong>receiptId:</strong> <span>{item.receiptId || 'N/A'}</span>
+                </div>
+              </div>
+              
+              {/* Total and Amount Section (above buttons) */}
+              <div className="border-t border-gray-200 p-4 flex justify-between items-center">
+                <p className="text-base font-semibold text-gray-700">Total:</p>
+                <p className="text-xl font-bold text-[#3674B5]">P {parseFloat(item.amount.replace('$', '')).toFixed(2)}</p>
+              </div>
+
+              {/* Action Buttons */}
+              <div className="px-4 pb-4 flex justify-end space-x-3">
+                <button
+                  onClick={() => navigate(`/payment-details/${item.id}`)}
+                  className="px-4 py-2 text-sm border border-gray-300 rounded-lg text-gray-700 hover:bg-gray-100 transition-colors"
+                >
+                  See Details
+                </button>
+                {(item.status === "Pending" || item.status === "Failed") && (
+                  <button
+                    onClick={() => handlePayBills(item)}
+                    className="px-4 py-2 text-sm bg-[#3674B5] text-white rounded-lg hover:bg-[#2a5b91] transition-colors"
+                  >
+                    Pay Bills
+                  </button>
+                )}
               </div>
             </div>
-<<<<<<< HEAD
-            <p className="text-sm text-gray-600 mt-1">
-              {item.paymentType || "N/A"}
-            </p>
-            <p className="text-xs text-gray-500 mt-5 font-semibold">
-              Please pay before October 25, 2023
-            </p>
-=======
           ))
         ) : (
           <div className="col-span-full text-center text-gray-500 py-8">
@@ -501,31 +421,9 @@
               'No payments match your search criteria' : 
               'No payments found'
             }
->>>>>>> a7ff3ecc
           </div>
-        </div>
-        <span
-          className={`absolute top-2 right-2 inline-flex items-center justify-center w-6 h-6 rounded-full ${getStatusStyle(
-            item.status
-          )}`}
-        >
-          <span className="text-xs font-medium text-white">
-            {item.status.charAt(0)}
-          </span>
-        </span>
-        <button
-          className="absolute bottom-2 right-2 border border-gray-200 rounded-lg p-2 text-xs text-gray-600 hover:text-blue-800 font-medium"
-        >
-          View Details
-        </button>
-      </div>
-    ))
-  ) : (
-    <div className="col-span-full text-center text-gray-500 py-8">
-      No payments found for the selected filters.
-    </div>
-  )}
-</div>
+        )}
+      </div>
 
       {/* Pagination */}
       <div className="p-4 rounded-lg mt-6 flex justify-between items-center">
@@ -545,7 +443,7 @@
               key={page}
               onClick={() => handlePageChange(page)}
               className={`px-2 py-1 border border-gray-300 rounded ${
-                currentPage === page ? "bg-[#3674B5] text-white" : ""
+                currentPage === page ? 'bg-[#3674B5] text-white' : ''
               }`}
             >
               {page}
@@ -560,197 +458,6 @@
           </button>
         </div>
       </div>
-
-      {/* Overlay */}
-      {selectedPayment && (
-        <div className="fixed inset-0 z-40">
-          <div
-            className="absolute inset-0 bg-black opacity-20"
-            onClick={() => setSelectedPayment(null)}
-          ></div>
-        </div>
-      )}
-
-      {/* Drawer */}
-      <div
-        className={`fixed top-2 right-2 h-[97%] bottom-1 w-full max-w-sm bg-white shadow-lg rounded-xl transform transition-transform duration-500 ease-in-out z-50 overflow-y-auto
-          ${selectedPayment ? "translate-x-0" : "translate-x-full"}`}
-      >
-        {selectedPayment && (
-          <div className="p-6">
-            {/* Header */}
-            <div className="flex justify-between items-center pb-4 mb-4 border-b border-gray-300">
-              <span className="text-xs text-gray-600">Payment ID</span>
-              <span className="text-sm font-semibold pr-14 text-gray-800">
-                {selectedPayment.id || "N/A"}
-              </span>
-              <button
-                onClick={() => setSelectedPayment(null)}
-                className="text-gray-500 hover:text-gray-700"
-              >
-                <svg
-                  xmlns="http://www.w3.org/2000/svg"
-                  className="h-4 w-4"
-                  fill="none"
-                  viewBox="0 0 24 24"
-                  stroke="currentColor"
-                >
-                  <path
-                    strokeLinecap="round"
-                    strokeLinejoin="round"
-                    strokeWidth={2}
-                    d="M6 18L18 6M6 6l12 12"
-                  />
-                </svg>
-              </button>
-            </div>
-
-            {/* Details */}
-            <div className="mb-6">
-              <div className="flex justify-between items-baseline mb-2">
-                <span className="text-sm text-gray-600">Payment for</span>
-                <span className="text-sm text-gray-600">Plan</span>
-              </div>
-              <div className="flex justify-between items-center">
-                <h3 className="text-xl font-bold text-[#1B5087]">
-                  {selectedPayment.productName || "N/A"}
-                </h3>
-                <span className="font-semibold text-gray-900">
-                  {selectedPayment.plan}
-                </span>
-              </div>
-              {selectedPayment.status && (
-                <div className="mt-2 text-right">
-                  <span
-                    className={`px-3 py-2 rounded-full text-xs font-semibold ${getStatusStyle(
-                      selectedPayment.status
-                    )}`}
-                  >
-                    {selectedPayment.status}
-                  </span>
-                </div>
-              )}
-            </div>
-
-            {/* Info Table */}
-            <div className="rounded-lg overflow-hidden border border-gray-200 mb-6">
-              <table className="table-auto w-full border-collapse">
-                <thead className="bg-gray-100">
-                  <tr>
-                    <th className="px-4 py-2 text-left text-sm text-gray-800">
-                      Name
-                    </th>
-                    <th className="px-4 py-2 text-right text-sm text-gray-800">
-                      Details
-                    </th>
-                  </tr>
-                </thead>
-                <tbody className="bg-white">
-                  <tr className="border-b">
-                    <td className="px-4 py-2 text-gray-700">Mode of payment</td>
-                    <td className="px-4 py-2 text-right text-gray-900">
-                      {selectedPayment.paymentType || "N/A"}
-                    </td>
-                  </tr>
-                  <tr className="border-b">
-                    <td className="px-4 py-2 text-gray-700">Ad Type</td>
-                    <td className="px-4 py-2 text-right text-gray-900">
-                      {selectedPayment.adType || "N/A"}
-                    </td>
-                  </tr>
-                  <tr>
-                    <td className="px-4 py-2 text-gray-700">Ad Length</td>
-                    <td className="px-4 py-2 text-right text-gray-900">
-                      {selectedPayment.adLengthSeconds || "N/A"} seconds
-                    </td>
-                  </tr>
-                </tbody>
-              </table>
-            </div>
-
-            {/* Receipt + Total */}
-            <div className="space-y-2">
-              <div className="flex justify-between items-center">
-                <strong className="text-gray-700">Receipt ID</strong>
-                <span className="text-gray-900">
-                  {selectedPayment.receiptId || "N/A"}
-                </span>
-              </div>
-              <div className="flex justify-between items-center">
-                <strong className="text-gray-700">Total</strong>
-                <span className="text-lg font-bold text-[#FF9800]">
-                  P{" "}
-                  {parseFloat(
-                    selectedPayment.amount.replace("$", "")
-                  ).toFixed(2)}
-                </span>
-              </div>
-            </div>
-
-            {/* Payment methods */}
-            <div className="mt-6 border-t pt-4">
-              <div className="flex items-center mb-4 text-sm text-[#8ABB6C]">
-                <svg
-                  xmlns="http://www.w3.org/2000/svg"
-                  className="h-4 w-4 mr-1"
-                  viewBox="0 0 20 20"
-                  fill="currentColor"
-                >
-                  <path
-                    fillRule="evenodd"
-                    d="M10 18a8 8 0 100-16 8 8 0 000 16zm3.707-9.293a1 1 0 00-1.414-1.414L9 10.586 7.707 9.293a1 1 0 00-1.414 1.414l2 2a1 1 0 001.414 0l4-4z"
-                    clipRule="evenodd"
-                  />
-                </svg>
-                <span>All your transactions are secure and fast.</span>
-              </div>
-              <p className="text-sm font-semibold text-gray-800 mb-2">
-                SELECT A PAYMENT METHOD
-              </p>
-
-              {[
-                { type: "CASH", label: "Cash" },
-                { type: "CREDIT_CARD", label: "Credit Card" },
-                { type: "DEBIT_CARD", label: "Debit Card" },
-                { type: "GCASH", label: "GCash" },
-                { type: "PAYPAL", label: "PayPal" },
-                { type: "BANK_TRANSFER", label: "Bank Transfer" },
-              ].map((method) => (
-                <div
-                  key={method.type}
-                  className="bg-gray-100 rounded-lg p-3 mb-2 flex justify-between items-center cursor-pointer"
-                  onClick={() => handlePaymentClick(method.type)}
-                >
-                  <span>{method.label}</span>
-                  <svg
-                    xmlns="http://www.w3.org/2000/svg"
-                    className="h-4 w-4 text-gray-500"
-                    fill="none"
-                    viewBox="0 0 24 24"
-                    stroke="currentColor"
-                  >
-                    <path
-                      strokeLinecap="round"
-                      strokeLinejoin="round"
-                      strokeWidth={2}
-                      d="M9 5l7 7-7 7"
-                    />
-                  </svg>
-                </div>
-              ))}
-            </div>
-          </div>
-        )}
-      </div>
-
-      {/* Payment modal */}
-      {isModalOpen && selectedPayment && (
-        <Payment
-          paymentItem={selectedPayment}
-          paymentType={selectedPaymentType}
-          onClose={closeModal}
-        />
-      )}
     </div>
   );
 };
