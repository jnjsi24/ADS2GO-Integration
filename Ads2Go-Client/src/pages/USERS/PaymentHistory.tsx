import React, { useState, useEffect } from "react";
import { useNavigate } from "react-router-dom";
import { Search, ChevronDown } from "lucide-react";
import { useQuery, gql } from "@apollo/client";
import { useUserAuth } from '../../contexts/UserAuthContext';
import Payment from "./Payment";
import { motion, AnimatePresence } from 'framer-motion';

// Align Status type with backend PaymentStatus enum
type Status = "PAID" | "PENDING" | "FAILED";

interface PaymentItem {
  id: string;
  productName: string;
  imageUrl: string;
  plan: string;
  amount: string;
  status: Status;
  userName: string;
  companyName: string;
  bankNumber: string;
  adType?: string;
  address?: string;
  durationDays: number;
  paymentType?: string;
  adFormat: string;
  adLengthSeconds: number;
  totalPrice: string;
  receiptId?: string;
}

const GET_USER_ADS_WITH_PAYMENTS = gql`
  query GetUserAdsWithPayments {
    getUserAdsWithPayments {
      ad {
        id
        title
        mediaFile
        adType
        adFormat
        adLengthSeconds
        totalPrice
        durationDays
        createdAt
        planId {
          title
          durationDays
        }
      }
      payment {
        id
        amount
        paymentStatus
        paymentType
        receiptId
      }
    }
  }
`;

const getInitials = (firstName?: string, lastName?: string) => {
  if (!firstName && !lastName) return "?";
  return `${firstName?.[0] || ""}${lastName?.[0] || ""}`.toUpperCase();
};

const statusFilterOptions = ['All Status', 'PAID', 'PENDING', 'FAILED'];

const PaymentHistory: React.FC = () => {
  const [searchTerm, setSearchTerm] = useState("");
  const [currentPage, setCurrentPage] = useState(1);
  const itemsPerPage = 9;
  const navigate = useNavigate();
  const { user } = useUserAuth();
  const [showPlanDropdown, setShowPlanDropdown] = useState(false);
  const [showStatusDropdown, setShowStatusDropdown] = useState(false);
  const [selectedPlanFilter, setSelectedPlanFilter] = useState('All Plans');
  const [selectedStatusFilter, setSelectedStatusFilter] = useState('All Status');
  const [selectedPayment, setSelectedPayment] = useState<PaymentItem | null>(null);
  const [isModalOpen, setIsModalOpen] = useState(false);
  const [selectedPaymentType, setSelectedPaymentType] = useState("");

  const { loading, error, data, refetch } = useQuery(GET_USER_ADS_WITH_PAYMENTS, {
    fetchPolicy: "network-only",
  });

  const [payments, setPayments] = useState<PaymentItem[]>([]);

  useEffect(() => {
    if (data) {
      const mappedPayments = data.getUserAdsWithPayments.map(({ ad, payment }: any) => {
        const durationDays = ad.durationDays || ad.planId?.durationDays || 0;
        let plan: string;
        switch (durationDays) {
          case 30:
            plan = "30 Days";
            break;
          case 60:
            plan = "60 Days";
            break;
          case 90:
            plan = "90 Days";
            break;
          case 120:
            plan = "120 Days";
            break;
          default:
            plan = `${durationDays} Days`;
        }
        const status = mapStatus(payment?.paymentStatus);
        const amount = `$${(payment?.amount || ad.totalPrice || 0).toFixed(2)}`;
        const totalPrice = `$${ad.totalPrice.toFixed(2)}`;

        return {
          id: ad.id,
          productName: ad.title,
          imageUrl: ad.mediaFile || "https://via.placeholder.com/80",
          plan,
          amount,
          status,
          userName: "",
          companyName: "",
          bankNumber: "",
          adType: ad.adType,
          address: "",
          durationDays,
          paymentType: payment?.paymentType || "",
          adFormat: ad.adFormat || "",
          adLengthSeconds: ad.adLengthSeconds || 0,
          totalPrice,
          receiptId: payment?.receiptId || "",
        };
      });
      setPayments(mappedPayments);
    }
  }, [data]);

  // Refresh data when component mounts or after payment
  useEffect(() => {
    refetch();
  }, [refetch]);

  const mapStatus = (status?: string): Status => {
    if (!status) return "PENDING";
    // Keep backend status as-is (PAID, PENDING, FAILED)
    return status as Status;
  };

  if (loading) return <p>Loading payments...</p>;
  if (error) return <p>Error loading payments: {error.message}</p>;

  const filteredPayments = payments.filter((item) => {
    const matchesSearchTerm =
      item.productName.toLowerCase().includes(searchTerm.toLowerCase().trim()) ||
      item.id.toString().includes(searchTerm.trim());
    const matchesPlan = selectedPlanFilter === 'All Plans' || item.plan === selectedPlanFilter;
    const matchesStatus = selectedStatusFilter === 'All Status' || item.status === selectedStatusFilter;

    return matchesSearchTerm && matchesStatus && matchesPlan;
  });

  const indexOfLastItem = currentPage * itemsPerPage;
  const indexOfFirstItem = indexOfLastItem - itemsPerPage;
  const currentPayments = filteredPayments.slice(indexOfFirstItem, indexOfLastItem);
  const totalPages = Math.ceil(filteredPayments.length / itemsPerPage);
  const startItem = indexOfFirstItem + 1;
  const endItem = Math.min(indexOfLastItem, filteredPayments.length);

  const handlePageChange = (page: number) => {
    if (page >= 1 && page <= totalPages) {
      setCurrentPage(page);
    }
  };

  const getStatusStyle = (status: Status) => {
    switch (status) {
      case "PAID":
        return "bg-green-200 text-green-700";
      case "PENDING":
        return "bg-yellow-200 text-yellow-700";
      case "FAILED":
        return "bg-red-300 text-red-800";
      default:
        return "";
    }
  };

  const handlePlanFilterChange = (plan: string) => {
    setSelectedPlanFilter(plan);
    setShowPlanDropdown(false);
  };

  const handleStatusFilterChange = (status: string) => {
    setSelectedStatusFilter(status);
    setShowStatusDropdown(false);
  };

  const closeModal = () => {
    setIsModalOpen(false);
    setSelectedPaymentType("");
    refetch();
  };

  const handlePaymentSuccess = () => {
    refetch(); // Refresh payments after successful payment
    setIsModalOpen(false); // Close modal
  };

  // Calculate dynamic payment deadline (e.g., 7 days from ad creation)
  const getPaymentDeadline = (createdAt: string) => {
    const createdDate = new Date(createdAt);
    const deadline = new Date(createdDate);
    deadline.setDate(createdDate.getDate() + 7); // 7-day payment window
    return deadline.toLocaleDateString('en-US', {
      year: 'numeric',
      month: 'long',
      day: 'numeric',
    });
  };

  return (
<<<<<<< HEAD
    <div className="min-h-screen bg-white pl-64 pr-5">
      <div className="bg-white w-full min-h-screen">
      {/* Header with Title*/}
      <div className="flex justify-between items-center mb-6 pt-10">
        <h1 className="text-3xl ml-5 font-bold text-gray-800">Payment History</h1>
=======
    <div className="min-h-screen pl-72 pr-5 p-10 bg-gradient-to-b from-[#EEEEEE] to-[#F8FAFC]">
      {/* Header */}
      <div className="flex flex-col md:flex-row justify-between items-start md:items-center mb-8 gap-4">
        <h1 className="text-3xl font-bold text-gray-800">Payment History</h1>

        {/* Search + Filters */}
>>>>>>> 4cc61208
        <div className="flex flex-col items-end gap-3">
          <div className="flex gap-2">
            <input
              type="text"
              className="text-xs text-black rounded-lg pl-5 py-3 w-80 shadow-md focus:outline-none bg-white"
              placeholder="Search Advertisements"
              value={searchTerm}
              onChange={(e) => setSearchTerm(e.target.value)}
            />
<<<<<<< HEAD

            {/* Filter for Plans */}
            <div className="relative w-32">
              <button
                onClick={() => setShowPlanDropdown(!showPlanDropdown)}
                className="flex items-center justify-between w-full text-xs text-black rounded-lg pl-6 pr-4 py-5 shadow-md focus:outline-none bg-white gap-2">
                {selectedPlanFilter}
                <ChevronDown size={16} className={`transform transition-transform duration-200 ${showPlanDropdown ? 'rotate-180' : 'rotate-0'}`} />
              </button>
              <AnimatePresence>
                {showPlanDropdown && (
                  <motion.div
                    initial={{ opacity: 0, y: -10 }}
                    animate={{ opacity: 1, y: 0 }}
                    exit={{ opacity: 0, y: -10 }}
                    transition={{ duration: 0.2 }}
                    className="absolute z-10 top-full mt-2 w-full rounded-lg shadow-lg bg-white overflow-hidden"
                  >
                    {planFilterOptions.map((plan) => (
                      <button
                        key={plan}
                        onClick={() => handlePlanFilterChange(plan)}
                        className="block w-full text-left px-4 py-2 text-sm text-gray-700 hover:bg-gray-100 transition-colors duration-150"
                      >
                        {plan}
                      </button>
                    ))}
                  </motion.div>
                )}
              </AnimatePresence>
            </div>

=======
>>>>>>> 4cc61208
            {/* Filter for Status */}
            <div className="relative w-32">
              <button
                onClick={() => setShowStatusDropdown(!showStatusDropdown)}
<<<<<<< HEAD
                className="flex items-center justify-between w-full text-xs text-black rounded-lg pl-6 pr-4 py-5 shadow-md focus:outline-none bg-white gap-2">
=======
                className="flex items-center justify-between w-full text-xs text-black rounded-lg pl-6 pr-4 py-3 shadow-md focus:outline-none bg-white gap-2"
              >
>>>>>>> 4cc61208
                {selectedStatusFilter}
                <ChevronDown
                  size={16}
                  className={`transform transition-transform duration-200 ${showStatusDropdown ? 'rotate-180' : 'rotate-0'}`}
                />
              </button>
              <AnimatePresence>
                {showStatusDropdown && (
                  <motion.div
                    initial={{ opacity: 0, y: -10 }}
                    animate={{ opacity: 1, y: 0 }}
                    exit={{ opacity: 0, y: -10 }}
                    transition={{ duration: 0.2 }}
                    className="absolute z-10 top-full mt-2 w-full rounded-lg shadow-lg bg-white overflow-hidden"
                  >
                    {statusFilterOptions.map((status) => (
                      <button
                        key={status}
                        onClick={() => handleStatusFilterChange(status)}
                        className="block w-full text-left px-4 py-2 text-sm text-gray-700 hover:bg-gray-100 transition-colors duration-150"
                      >
                        {status}
                      </button>
                    ))}
                  </motion.div>
                )}
              </AnimatePresence>
            </div>
          </div>
        </div>
      </div>

      {/* Payment Cards */}
<<<<<<< HEAD
      <div className="bg-white pt-6 ml-6 grid grid-cols-1 md:grid-cols-2 lg:grid-cols-3 gap-6">
=======
      <div className="pt-6 grid grid-cols-1 md:grid-cols-2 lg:grid-cols-3 gap-6">
>>>>>>> 4cc61208
        {currentPayments.length > 0 ? (
          currentPayments.map((item) => (
            <div
              key={item.id}
              className="rounded-lg shadow-md bg-white overflow-hidden relative flex flex-col cursor-pointer"
              onClick={() => setSelectedPayment(item)}
            >
              {/* Main Product Info Section */}
              <div className="p-4 flex-grow flex items-start space-x-4">
                <div className="flex-grow">
                  <div className="flex justify-between items-start">
                    <div>
                      <p className="text-sm text-gray-600 mt-1">
                        <span className="font-bold">{item.productName}</span>
                      </p>
                      <h3 className="text-2xl font-bold text-[#FF9B45]">{item.totalPrice}</h3>
                    </div>
                  </div>
                  <p className="text-sm text-gray-600 mt-1">{item.paymentType || "N/A"}</p>
                  {item.status === "PENDING" && (
                    <p className="text-xs text-red-500 mt-5 font-semibold">
                      Please pay before {getPaymentDeadline(data.getUserAdsWithPayments.find((p: any) => p.ad.id === item.id)?.ad.createdAt || new Date().toISOString())}
                    </p>
                  )}
                </div>
              </div>
              <span
                className={`absolute top-2 right-2 inline-flex items-center justify-center rounded-full px-3 py-1 text-xs font-medium ${getStatusStyle(item.status)}`}
              >
                {item.status}
              </span>

              {/* Footer for the button */}
              <div className="p-1 bg-gray-100 hover:bg-gray-200 mt-auto transition-colors">
                <button
                  onClick={(e) => {
                    e.stopPropagation();
                    setSelectedPayment(item);
                    setSelectedPaymentType(item.paymentType || "");
                    setIsModalOpen(true);
                  }}
                  className="text-gray-500 text-xs font-semibold px-4 py-2 flex justify-center items-center text-center w-full"
                >
                  View Details →
                </button>
              </div>
            </div>
          ))
        ) : (
          <div className="col-span-full text-center text-gray-500 py-8">
            No payments found for the selected filters.
          </div>
        )}
      </div>

      {/* Pagination */}
      <div className="p-4 rounded-lg mt-6 flex justify-between items-center">
        <span className="text-gray-500">
          Showing {startItem}-{endItem} of {filteredPayments.length}
        </span>
        <div className="flex space-x-2">
          <button
            onClick={() => handlePageChange(currentPage - 1)}
            disabled={currentPage === 1}
            className="px-2 py-1 border border-gray-300 rounded disabled:opacity-50"
          >
            «
          </button>
          {Array.from({ length: totalPages }, (_, i) => i + 1).map((page) => (
            <button
              key={page}
              onClick={() => handlePageChange(page)}
              className={`px-2 py-1 border border-gray-300 rounded ${
                currentPage === page ? "bg-[#3674B5] text-white" : ""
              }`}
            >
              {page}
            </button>
          ))}
          <button
            onClick={() => handlePageChange(currentPage + 1)}
            disabled={currentPage === totalPages}
            className="px-2 py-1 border border-gray-300 rounded disabled:opacity-50"
          >
            »
          </button>
        </div>
      </div>

      {/* Payment modal */}
      {isModalOpen && selectedPayment && (
        <Payment
          paymentItem={selectedPayment}
          paymentType={selectedPaymentType}
          onClose={closeModal}
          onSuccess={handlePaymentSuccess} // Added to refresh UI after payment
        />
      )}
      </div>
    </div>
  );
};

export default PaymentHistory;<|MERGE_RESOLUTION|>--- conflicted
+++ resolved
@@ -218,20 +218,12 @@
   };
 
   return (
-<<<<<<< HEAD
-    <div className="min-h-screen bg-white pl-64 pr-5">
-      <div className="bg-white w-full min-h-screen">
-      {/* Header with Title*/}
-      <div className="flex justify-between items-center mb-6 pt-10">
-        <h1 className="text-3xl ml-5 font-bold text-gray-800">Payment History</h1>
-=======
     <div className="min-h-screen pl-72 pr-5 p-10 bg-gradient-to-b from-[#EEEEEE] to-[#F8FAFC]">
       {/* Header */}
       <div className="flex flex-col md:flex-row justify-between items-start md:items-center mb-8 gap-4">
         <h1 className="text-3xl font-bold text-gray-800">Payment History</h1>
 
         {/* Search + Filters */}
->>>>>>> 4cc61208
         <div className="flex flex-col items-end gap-3">
           <div className="flex gap-2">
             <input
@@ -241,51 +233,12 @@
               value={searchTerm}
               onChange={(e) => setSearchTerm(e.target.value)}
             />
-<<<<<<< HEAD
-
-            {/* Filter for Plans */}
-            <div className="relative w-32">
-              <button
-                onClick={() => setShowPlanDropdown(!showPlanDropdown)}
-                className="flex items-center justify-between w-full text-xs text-black rounded-lg pl-6 pr-4 py-5 shadow-md focus:outline-none bg-white gap-2">
-                {selectedPlanFilter}
-                <ChevronDown size={16} className={`transform transition-transform duration-200 ${showPlanDropdown ? 'rotate-180' : 'rotate-0'}`} />
-              </button>
-              <AnimatePresence>
-                {showPlanDropdown && (
-                  <motion.div
-                    initial={{ opacity: 0, y: -10 }}
-                    animate={{ opacity: 1, y: 0 }}
-                    exit={{ opacity: 0, y: -10 }}
-                    transition={{ duration: 0.2 }}
-                    className="absolute z-10 top-full mt-2 w-full rounded-lg shadow-lg bg-white overflow-hidden"
-                  >
-                    {planFilterOptions.map((plan) => (
-                      <button
-                        key={plan}
-                        onClick={() => handlePlanFilterChange(plan)}
-                        className="block w-full text-left px-4 py-2 text-sm text-gray-700 hover:bg-gray-100 transition-colors duration-150"
-                      >
-                        {plan}
-                      </button>
-                    ))}
-                  </motion.div>
-                )}
-              </AnimatePresence>
-            </div>
-
-=======
->>>>>>> 4cc61208
             {/* Filter for Status */}
             <div className="relative w-32">
               <button
                 onClick={() => setShowStatusDropdown(!showStatusDropdown)}
-<<<<<<< HEAD
-                className="flex items-center justify-between w-full text-xs text-black rounded-lg pl-6 pr-4 py-5 shadow-md focus:outline-none bg-white gap-2">
-=======
                 className="flex items-center justify-between w-full text-xs text-black rounded-lg pl-6 pr-4 py-3 shadow-md focus:outline-none bg-white gap-2"
               >
->>>>>>> 4cc61208
                 {selectedStatusFilter}
                 <ChevronDown
                   size={16}
@@ -319,11 +272,7 @@
       </div>
 
       {/* Payment Cards */}
-<<<<<<< HEAD
-      <div className="bg-white pt-6 ml-6 grid grid-cols-1 md:grid-cols-2 lg:grid-cols-3 gap-6">
-=======
       <div className="pt-6 grid grid-cols-1 md:grid-cols-2 lg:grid-cols-3 gap-6">
->>>>>>> 4cc61208
         {currentPayments.length > 0 ? (
           currentPayments.map((item) => (
             <div
@@ -422,7 +371,6 @@
           onSuccess={handlePaymentSuccess} // Added to refresh UI after payment
         />
       )}
-      </div>
     </div>
   );
 };
