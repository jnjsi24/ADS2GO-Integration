--- conflicted
+++ resolved
@@ -3,10 +3,6 @@
 import { Pencil, FileUp } from "lucide-react";
 import { useUserAuth } from "../../contexts/UserAuthContext";
 import { gql, useMutation } from "@apollo/client";
-<<<<<<< HEAD
-import { uploadUserProfilePicture } from "../../utils/fileUpload";
-=======
->>>>>>> 4cc61208
 
 // GraphQL Mutation (update user)
 const UPDATE_USER = gql`
@@ -24,7 +20,6 @@
         contactNumber
         email
         houseAddress
-        profilePicture
       }
     }
   }
@@ -100,11 +95,7 @@
   setIsEditing(false);
 };
 
-<<<<<<< HEAD
-const handleImageChange = async (e: ChangeEvent<HTMLInputElement>) => {
-=======
 const handleImageChange = (e: ChangeEvent<HTMLInputElement>) => {
->>>>>>> 4cc61208
   if (e.target.files && e.target.files[0]) {
     const file = e.target.files[0];
     const allowedExtensions = ["jpg", "jpeg", "png"];
@@ -113,31 +104,6 @@
     if (!extension || !allowedExtensions.includes(extension)) {
       alert("Unsupported file type. Allowed types: JPG, JPEG, PNG");
       return;
-<<<<<<< HEAD
-    }
-
-    // Check file size (max 5MB)
-    if (file.size > 5 * 1024 * 1024) {
-      alert("File size too large. Maximum size is 5MB");
-      return;
-    }
-
-    try {
-      // Show loading state
-      setFormData(prev => ({ ...prev, profilePicture: "uploading..." }));
-      
-      // Upload to Firebase
-      const downloadURL = await uploadUserProfilePicture(file);
-      
-      // Update form data with Firebase URL
-      setFormData(prev => ({ ...prev, profilePicture: downloadURL }));
-    } catch (error) {
-      console.error("Error uploading profile picture:", error);
-      alert("Failed to upload profile picture. Please try again.");
-      // Reset to previous value on error
-      setFormData(prev => ({ ...prev, profilePicture: user?.profilePicture || "" }));
-    }
-=======
     }
 
     const reader = new FileReader();
@@ -147,7 +113,6 @@
       // ❌ Remove setUser from here
     };
     reader.readAsDataURL(file);
->>>>>>> 4cc61208
   }
 };
 
@@ -206,35 +171,15 @@
         {/* Left Section: Profile Card */}
         <div className="flex flex-col items-center justify-center p-8 bg-white/10 bg-opacity-70 sm:w-1/3">
           <div className="relative w-36 h-36 rounded-full overflow-hidden mb-4 flex items-center justify-center bg-gray-400 text-white text-3xl font-bold">
-<<<<<<< HEAD
-            {formData.profilePicture && formData.profilePicture !== "uploading..." ? (
-=======
             {formData.profilePicture ? (
->>>>>>> 4cc61208
               <img
                 src={formData.profilePicture}
                 alt="Profile"
                 className="object-cover w-full h-full"
-<<<<<<< HEAD
-                onError={(e) => {
-                  // Fallback to initials if image fails to load
-                  e.currentTarget.style.display = 'none';
-                  const nextElement = e.currentTarget.nextElementSibling as HTMLElement;
-                  if (nextElement) {
-                    nextElement.style.display = 'flex';
-                  }
-                }}
-              />
-            ) : null}
-            {(!formData.profilePicture || formData.profilePicture === "uploading...") && (
-              <span className={formData.profilePicture === "uploading..." ? "text-blue-300" : ""}>
-                {formData.profilePicture === "uploading..." ? "Uploading..." : `${formData.firstName?.[0] || ""}${formData.lastName?.[0] || ""}`.toUpperCase()}
-=======
               />
             ) : (
               <span>
                 {`${formData.firstName?.[0] || ""}${formData.lastName?.[0] || ""}`.toUpperCase()}
->>>>>>> 4cc61208
               </span>
             )}
 
