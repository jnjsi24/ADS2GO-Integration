--- conflicted
+++ resolved
@@ -14,15 +14,9 @@
 import { Link } from 'react-router-dom';
 import { useQuery } from '@apollo/client';
 import { GET_USER_ANALYTICS } from '../../graphql/user/queries/getUserAnalytics';
-import { useUserAuth } from '../../contexts/UserAuthContext';
 
 const Dashboard = () => {
-<<<<<<< HEAD
-  const { user } = useUserAuth();
-  const [selectedOption, setSelectedOption] = useState('Riders');
-=======
   const [selectedOption, setSelectedOption] = useState('Drivers');
->>>>>>> 08212133
   // Explicitly type selectedPeriod to the union of its possible values
   const [selectedPeriod, setSelectedPeriod] = useState<'Monthly' | 'Weekly' | 'Daily'>('Monthly');
   // Changed initial state from 'All time' to 'Today'
@@ -43,15 +37,80 @@
     }
   });
 
-  // Get user's first name from UserAuthContext
+  // Get user's first name from localStorage on component mount
   useEffect(() => {
-    if (user?.firstName) {
-      setUserFirstName(user.firstName);
-      console.log('✅ Dashboard: User first name from context:', user.firstName);
-    } else {
-      console.log('⚠️ Dashboard: No user firstName found in context');
-    }
-  }, [user]);
+    const fetchUserData = () => {
+      try {
+        // First, try to get user data from localStorage
+        const userData = localStorage.getItem('user');
+        if (userData) {
+          const user = JSON.parse(userData);
+          console.log('User data from localStorage:', user);
+          
+          // Check various possible property names for first name
+          const firstName = user.firstName || user.first_name || user.name?.split(' ')[0] || user.displayName?.split(' ')[0];
+          
+          if (firstName) {
+            setUserFirstName(firstName);
+            console.log('First name found:', firstName);
+            return;
+          }
+        }
+
+        // Alternative: Try to get from sessionStorage
+        const sessionUserData = sessionStorage.getItem('user');
+        if (sessionUserData) {
+          const user = JSON.parse(sessionUserData);
+          console.log('User data from sessionStorage:', user);
+          
+          const firstName = user.firstName || user.first_name || user.name?.split(' ')[0] || user.displayName?.split(' ')[0];
+          
+          if (firstName) {
+            setUserFirstName(firstName);
+            console.log('First name found in session:', firstName);
+            return;
+          }
+        }
+
+        // Alternative: Try to get from other common storage keys
+        const authData = localStorage.getItem('authData') || localStorage.getItem('currentUser') || localStorage.getItem('userInfo');
+        if (authData) {
+          const user = JSON.parse(authData);
+          console.log('User data from alternative storage:', user);
+          
+          const firstName = user.firstName || user.first_name || user.name?.split(' ')[0] || user.displayName?.split(' ')[0];
+          
+          if (firstName) {
+            setUserFirstName(firstName);
+            console.log('First name found in alternative storage:', firstName);
+            return;
+          }
+        }
+
+        console.log('No user data found in any storage, keeping default "User"');
+        
+      } catch (error) {
+        console.error('Error parsing user data from storage:', error);
+        // Keep default 'User' if there's an error
+      }
+    };
+
+    // Call immediately
+    fetchUserData();
+
+    // Set up an interval to check periodically in case data is loaded after component mount
+    const interval = setInterval(fetchUserData, 1000);
+
+    // Clean up interval after 5 seconds (5 checks)
+    setTimeout(() => {
+      clearInterval(interval);
+    }, 5000);
+
+    // Cleanup function
+    return () => {
+      clearInterval(interval);
+    };
+  }, []);
 
   const barData = [
     { day: 'JAN', profit: 5000, loss: 8000 },
