import React, { useState, useEffect } from 'react';
import { useUserAuth } from '../../contexts/UserAuthContext';
import { Search } from 'lucide-react';
import { Link, useNavigate } from 'react-router-dom';
import { useQuery, useMutation } from '@apollo/client';
import { GET_MY_ADS } from '../../graphql/user/queries/getMyAds';
import { CREATE_AD } from '../../graphql/admin/mutations/createAd';

// Form data type
type FormData = {
  title: string;
  description: string;
  vehicleType: string;
  materialsUsed: string;
  adFormat: string;
  plan: string;
  media: File | null;
  status: 'PENDING';
};

// Toast notification type
type Toast = {
  id: number;
  message: string;
  type: 'error' | 'success';
};

// Ad type
type Ad = {
  id: string;
  title: string;
  description: string;
  adFormat: string;
  mediaFile?: string;
  adType: string;
  vehicleType: string;
  price: number;
  status: 'PENDING' | 'APPROVED' | 'REJECTED' | 'RUNNING';
  createdAt: string;
  startTime: string;  // Added start date
  endTime: string;    // Added end date
  planId: {
    id: string;
    name: string;
    durationDays: number;
    playsPerDayPerDevice: number;
    numberOfDevices: number;
    adLengthSeconds: number;
    pricePerPlay: number;
    totalPrice: number;
  };
  materialId: {
    id: string;
    materialType: string;
    category: string;
    description: string;
    mountedAt: string;
    dismountedAt: string;
  };
};

const Advertisements: React.FC = () => {
  const { user } = useUserAuth();
  const navigate = useNavigate();
  const [toasts, setToasts] = useState<Toast[]>([]);
  const [currentPage, setCurrentPage] = useState(1);
  const itemsPerPage = 8;
  const [searchTerm, setSearchTerm] = useState('');
  const [statusFilter, setStatusFilter] = useState('All Status');
  const [planFilter, setPlanFilter] = useState('All Plans');
  // Date filter state removed as per request
  const [dateFilter, setDateFilter] = useState('');
  const [showCreateAdPopup, setShowCreateAdPopup] = useState(false);
  const [formData, setFormData] = useState({
    title: '',
    description: '',
    vehicleType: '',
    materialsUsed: '',
    adFormat: '',
    plan: '',
    media: null as File | null,
    status: 'PENDING' as const,
  });
  const [estimatedPrice, setEstimatedPrice] = useState<number | null>(null);
  const { data, loading, error } = useQuery(GET_MY_ADS);
  const [createAd] = useMutation(CREATE_AD, {
    refetchQueries: [{ query: GET_MY_ADS }],
  });
  
  const ads: Ad[] = data?.getMyAds || [];
  
  // Fixed format date function to handle both timestamp strings and date strings
  const formatDate = (dateValue: string | number) => {
    if (!dateValue) return 'N/A';
    
    try {
      let date: Date;
      
      // Check if it's a timestamp string (all digits)
      if (typeof dateValue === 'string' && /^\d+$/.test(dateValue)) {
        // Convert timestamp string to number and create date
        date = new Date(parseInt(dateValue));
      } else if (typeof dateValue === 'number') {
        // Handle numeric timestamp
        date = new Date(dateValue);
      } else {
        // Handle regular date string
        date = new Date(dateValue);
      }
      
      if (isNaN(date.getTime())) return 'Invalid Date';
      
      const options: Intl.DateTimeFormatOptions = { 
        day: 'numeric', 
        month: 'short', 
        year: 'numeric' 
      };
      return date.toLocaleDateString('en-US', options);
    } catch (error) {
      console.error('Date formatting error:', error, 'Input:', dateValue);
      return 'Invalid Date';
    }
  };

  // Format date range for display
  const formatDateRange = (startDate: string, endDate: string) => {
    if (!startDate || !endDate) return 'Dates not set';
    try {
      const start = formatDate(startDate);
      const end = formatDate(endDate);
      if (start === 'Invalid Date' || end === 'Invalid Date') return 'Invalid Date Range';
      return `${start} - ${end}`;
    } catch (error) {
      return 'Invalid Date Range';
    }
  };

  const materialOptionsMap: Record<string, string[]> = {
    Car: ['LCD Screen', 'Posters', 'Vinyl Sticker'],
    Motor: ['Posters', 'Vinyl Sticker'],
    Jeep: ['Posters', 'Vinyl Sticker'],
    Bus: ['LCD Screen', 'Posters'],
  };

  const priceMap: Record<string, Record<string, Record<string, number>>> = {
    Car: {
      'LCD Screen': { Weekly: 64, Monthly: 200 },
      Posters: { Weekly: 35, Monthly: 100 },
      'Vinyl Sticker': { Weekly: 40, Monthly: 120 },
    },
    Motor: {
      Posters: { Weekly: 20, Monthly: 60 },
      'Vinyl Sticker': { Weekly: 25, Monthly: 70 },
    },
    Jeep: {
      Posters: { Weekly: 30, Monthly: 90 },
      'Vinyl Sticker': { Weekly: 35, Monthly: 100 },
    },
    Bus: {
      'LCD Screen': { Weekly: 80, Monthly: 250 },
      Posters: { Weekly: 45, Monthly: 130 },
    },
  };

  const [materialsOptions, setMaterialsOptions] = useState<string[]>([]);

  useEffect(() => {
    if (formData.vehicleType) {
      setMaterialsOptions(materialOptionsMap[formData.vehicleType] || []);
      setFormData(prev => ({ ...prev, materialsUsed: '' }));
    }
  }, [formData.vehicleType]);

  useEffect(() => {
    const { vehicleType, materialsUsed, plan } = formData;
    const price = priceMap[vehicleType]?.[materialsUsed]?.[plan] ?? null;
    setEstimatedPrice(price);
  }, [formData.vehicleType, formData.materialsUsed, formData.plan]);

  const addToast = (message: string, type: 'error' | 'success') => {
    const id = Date.now();
    setToasts((prev: Toast[]) => [...prev, { id, message, type }]);
    setTimeout(() => {
      setToasts((prev: Toast[]) => prev.filter((toast) => toast.id !== id));
    }, 5000);
  };

  const removeToast = (id: number) => {
    setToasts((prev: Toast[]) => prev.filter((toast) => toast.id !== id));
  };

  const handleDeleteAd = async (adId: string) => {
    try {
      // Handle delete ad logic here
      console.log('Deleting ad:', adId);
      setToasts((prev: Toast[]) => [...prev, { 
        id: Date.now(), 
        message: 'Ad deleted successfully!', 
        type: 'success' as const 
      }]);
    } catch (error) {
      console.error('Error deleting ad:', error);
      setToasts((prev: Toast[]) => [...prev, { 
        id: Date.now(), 
        message: 'Failed to delete ad', 
        type: 'error' as const 
      }]);
    }
  };

  const handleViewAd = (ad: Ad) => {
    navigate(`/advertisements/${ad.id}`);
  };

  const showConfirmModal = (message: string, callback: () => void) => {
    if (window.confirm(message)) {
      callback();
    }
  };

  const indexOfLastItem = currentPage * itemsPerPage;
  const indexOfFirstItem = indexOfLastItem - itemsPerPage;

  // Helper function to parse ad date string (removed as no longer needed)
  const parseAdDate = (dateString: string): Date => {
    // Handle timestamp strings
    if (/^\d+$/.test(dateString)) {
      return new Date(parseInt(dateString));
    }
    // Example: "31 Jul 2020" -> "Jul 31 2020" for Date constructor
    const parts = dateString.split(' ');
    const formattedDateString = `${parts[1]} ${parts[0]} ${parts[2]}`;
    return new Date(formattedDateString);
  };

  // Helper functions for date comparisons
  const isSameDay = (d1: Date, d2: Date): boolean => {
    return d1.getFullYear() === d2.getFullYear() &&
              d1.getMonth() === d2.getMonth() &&
              d1.getDate() === d2.getDate();
  };

  const isSameWeek = (d1: Date, d2: Date): boolean => {
    const startOfWeek1 = new Date(d1);
    startOfWeek1.setDate(d1.getDate() - d1.getDay()); // Go to Sunday of the week
    startOfWeek1.setHours(0, 0, 0, 0);

    const startOfWeek2 = new Date(d2);
    startOfWeek2.setDate(d2.getDate() - d2.getDay()); // Go to Sunday of the week
    startOfWeek2.setHours(0, 0, 0, 0);

    return isSameDay(startOfWeek1, startOfWeek2);
  };

  const isSameMonth = (d1: Date, d2: Date): boolean => {
    return d1.getFullYear() === d2.getFullYear() &&
              d1.getMonth() === d2.getMonth();
  };

  const isSameYear = (d1: Date, d2: Date): boolean => {
    return d1.getFullYear() === d2.getFullYear();
  };

  const filteredAds = ads.filter((ad: Ad) => {
    const searchLower = searchTerm.toLowerCase();
    const matchesSearch = searchTerm === '' || 
      ad.title.toLowerCase().includes(searchLower) ||
      ad.description.toLowerCase().includes(searchLower);
    
    const matchesStatus = statusFilter === 'All Status' || 
      (statusFilter === 'Pending' && ad.status === 'PENDING') ||
      (statusFilter === 'Approved' && ad.status === 'APPROVED') ||
      (statusFilter === 'Rejected' && ad.status === 'REJECTED') ||
      (statusFilter === 'Running' && ad.status === 'RUNNING');
      
    const matchesPlan = planFilter === 'All Plans' || 
      (ad.planId?.name && ad.planId.name === planFilter);
    
    return matchesSearch && matchesStatus && matchesPlan;
  });

  if (loading) return <div className="min-h-screen bg-gray-100 pl-64 pr-5 pt-10">Loading ads...</div>;
  if (error) return <div className="min-h-screen bg-gray-100 pl-64 pr-5 pt-10 text-red-600">Error loading ads: {error.message}</div>;
  const currentAds = filteredAds.slice(indexOfFirstItem, indexOfLastItem);
  const totalPages = Math.ceil(filteredAds.length / itemsPerPage);

  const startItem = indexOfFirstItem + 1;
  const endItem = Math.min(indexOfLastItem, filteredAds.length);

  const handlePageChange = (page: number) => {
    if (page >= 1 && page <= totalPages) {
      setCurrentPage(page);
    }
  };

  const handleStatusFilterChange = (status: string) => {
    setStatusFilter(status);
    setCurrentPage(1);
  };

  const handlePlanFilterChange = (plan: string) => {
    setPlanFilter(plan);
    setCurrentPage(1);
  };

  const formatStatus = (status: string): string => {
    if (!status) return '';
    return status.charAt(0) + status.slice(1).toLowerCase();
  };

  const handleChange = (e: React.ChangeEvent<HTMLInputElement | HTMLTextAreaElement | HTMLSelectElement>) => {
    const target = e.target as HTMLInputElement;
    const { name, value, files } = target;
    
    if (name === 'media' && files && files.length > 0) {
      setFormData((prev: FormData) => ({ ...prev, media: files[0] }));
    } else if (name in formData) {
      setFormData((prev: FormData) => ({
        ...prev,
        [name]: name === 'status' ? value.toUpperCase() : value
      }));
    }
  };

  const handleSubmit = async (e: React.FormEvent) => {
    e.preventDefault();
    try {
      const { data } = await createAd({
        variables: {
          input: {
            title: formData.title.trim(),
            description: formData.description.trim(),
            vehicleType: formData.vehicleType,
            materialId: formData.materialsUsed,
            planId: formData.plan,
            adFormat: formData.adFormat,
            status: formData.status as 'PENDING' | 'APPROVED' | 'REJECTED' | 'RUNNING',
            price: 0, // This should be calculated based on the plan and material
          },
        },
      });
      
      if (data?.createAd) {
        setShowCreateAdPopup(false);
        setFormData({
          title: '',
          description: '',
          vehicleType: '',
          materialsUsed: '',
          adFormat: '',
          plan: '',
          media: null,
          status: 'PENDING',
        });
        setToasts((prev: Toast[]) => [...prev, { 
          id: Date.now(), 
          message: 'Ad created successfully!', 
          type: 'success' as const 
        }]);
      }
    } catch (error) {
      console.error('Error creating ad:', error);
      setToasts((prev: Toast[]) => [...prev, { id: Date.now(), message: 'Failed to create ad', type: 'error' }]);
    }
  };

  return (
    <div className="min-h-screen rounded-l-xl bg-white pl-64 pr-5">
      <div className="bg-white p-6 flex justify-between items-center">
        <h1 className="text-4xl mt-8 font-semibold">Advertisements</h1>
        <div className="flex space-x-3">
          <span className="pt-1 mt-10 text-gray-500 ">{filteredAds.length} Ads found</span>
          <button
            onClick={() => navigate('/create-advertisement')}
            className="px-4 py-2 bg-[#FADA7A] mt-10 text-gray-600 text-sm font-semibold w-32 rounded-2xl hover:bg-[#F5F0CD] hover:scale-105 transition-all duration-300"
          >
            Add New Ads
          </button>
        </div>
      </div>

        {/* Filters */}
        <div className="p-6 flex space-x-4">
          <div className="relative">
            <select
              value={statusFilter}
              onChange={(e) => setStatusFilter(e.target.value)}
              className="text-xs text-black rounded-3xl pl-5 pr-10 py-3 shadow-md border border-black focus:outline-none appearance-none bg-gray-100"
            >
              <option value="All Status">All Status</option>
              <option value="Pending">PENDING</option>
              <option value="Approved">APPROVED</option>
              <option value="Running">RUNNING</option>
              <option value="Completed">COMPLETED</option>
            </select>
            <div className="absolute right-3 top-1/2 transform -translate-y-1/2 pointer-events-none">
              <svg className="w-4 h-4 text-black" fill="none" stroke="currentColor" viewBox="0 0 24 24" xmlns="http://www.w3.org/2000/svg">
                <path strokeLinecap="round" strokeLinejoin="round" strokeWidth={2} d="M19 9l-7 7-7-7" />
              </svg>
            </div>
          </div>

          <div className="relative">
            <select
              value={planFilter}
              onChange={(e) => setPlanFilter(e.target.value)}
              className="text-xs text-black rounded-3xl pl-5 pr-10 py-3 shadow-md border border-black focus:outline-none appearance-none bg-gray-100"
            >
              <option value="All Plans">All Plans</option>
              <option value="Monthly">Monthly</option>
              <option value="Weekly">Weekly</option>
            </select>
            <div className="absolute right-3 top-1/2 transform -translate-y-1/2 pointer-events-none">
              <svg className="w-4 h-4 text-black" fill="none" stroke="currentColor" viewBox="0 0 24 24" xmlns="http://www.w3.org/2000/svg">
                <path strokeLinecap="round" strokeLinejoin="round" strokeWidth={2} d="M19 9l-7 7-7-7" />
              </svg>
            </div>
          </div>
        <div className="relative w-96">
          <input
            type="text"
            placeholder="Search Ads"
            value={searchTerm}
            onChange={(e) => setSearchTerm(e.target.value)}
              className="text-xs text-black rounded-xl pl-10 py-3 w-full shadow-md border border-black focus:outline-none appearance-none bg-white"
          />
          <Search className="absolute left-3 top-1/2 transform -translate-y-1/2 w-5 h-5 text-gray-400" />
        </div>
        </div>
      

      {/* Ad Cards */}
      <div className=" bg-none p-6 grid grid-cols-4 gap-6">
        {currentAds.length > 0 ? (
          currentAds.map((ad) => (
            <div
              key={ad.id}
              className=" overflow-hidden relative flex flex-col h-full hover:scale-105 transition-all duration-300"
            >
<<<<<<< HEAD
              <div className="w-full h-48 flex-shrink-0 rounded-lg relative bg-gray-300">
                {ad.adFormat === 'Video' && ad.mediaFile ? (
                  <video
                    src={ad.mediaFile}
                    className="w-full h-full object-cover rounded-lg"
                    controls
                  >
                    Your browser does not support the video tag.
                  </video>
                ) : ad.mediaFile ? (
                  <img
                    src={ad.mediaFile}
                    alt={`${ad.title} image`}
                    className="w-full h-full object-cover rounded-lg"
                  />
=======
              <div className="w-full h-48 flex-shrink-0 relative">
                {/* Fixed media display based on ManageAds.tsx */}
                {ad.mediaFile ? (
                  ad.adFormat === 'IMAGE' ? (
                    <img
                      src={ad.mediaFile}
                      alt={`${ad.title} image`}
                      className="w-full h-full object-cover"
                      onError={(e) => {
                        e.currentTarget.src = 'data:image/svg+xml;base64,PHN2ZyB3aWR0aD0iMjAwIiBoZWlnaHQ9IjEwMCIgeG1sbnM9Imh0dHA6Ly93d3cudzMub3JnLzIwMDAvc3ZnIj48cmVjdCB3aWR0aD0iMTAwJSIgaGVpZ2h0PSIxMDAlIiBmaWxsPSIjZGRkIi8+PHRleHQgeD0iNTAlIiB5PSI1MCUiIGZvbnQtZmFtaWx5PSJBcmlhbCIgZm9udC1zaXplPSIxNCIgZmlsbD0iIzk5OSIgdGV4dC1hbmNob3I9Im1pZGRsZSIgZHk9Ii4zZW0iPkltYWdlIG5vdCBhdmFpbGFibGU8L3RleHQ+PC9zdmc+';
                      }}
                    />
                  ) : ad.adFormat === 'VIDEO' ? (
                    <video
                      className="w-full h-full object-cover"
                      controls
                      onError={(e) => {
                        e.currentTarget.style.display = 'none';
                        const errorDiv = document.createElement('div');
                        errorDiv.className = 'w-full h-full bg-gray-500 flex items-center justify-center text-white';
                        errorDiv.innerHTML = 'Video not available';
                        e.currentTarget.parentNode?.appendChild(errorDiv);
                      }}
                    >
                      <source src={ad.mediaFile} />
                      Your browser does not support the video tag.
                    </video>
                  ) : (
                    <div className="w-full h-full bg-gray-500 flex items-center justify-center">
                      <a 
                        href={ad.mediaFile} 
                        target="_blank" 
                        rel="noopener noreferrer"
                        className="text-white hover:text-gray-300 underline"
                      >
                        View Media File
                      </a>
                    </div>
                  )
>>>>>>> a7ff3ecc
                ) : (
                  <div className="w-full h-full bg-gray-300 flex items-center justify-center text-white">
                    {/* Placeholder div to match the image */}
                  </div>
                )}
              </div>

              <div className="p-4 bg-none flex-grow flex flex-col">
                <div className="flex-grow cursor-pointer" onClick={() => navigate(`/ad-details/${ad.id}`)}>
                  <h3 className="text-2xl font-semibold text-black">{ad.title}</h3>
                  <p className="text-md text-gray-600">{ad.planId?.name} Plan</p>
<<<<<<< HEAD
                  <p className="text-sm text-gray-500 mt-2 overflow-hidden whitespace-nowrap text-ellipsis">{ad.description}</p>
=======
                  <p className="text-sm text-gray-500 mt-2">Created: {formatDate(ad.createdAt)}</p>
                  {/* Display campaign duration */}
                  {ad.startTime && ad.endTime ? (
                    <p className="text-sm text-blue-600 mt-1 font-medium">
                      Campaign: {formatDateRange(ad.startTime, ad.endTime)}
                    </p>
                  ) : (
                    <p className="text-sm text-gray-400 mt-1">
                      Campaign dates: Not available
                    </p>
                  )}
>>>>>>> a7ff3ecc
                </div>

                <div className="mt-4 pt-5 border-t border-gray-200 flex space-x-2">
                  <span className={`px-4 py-2 text-sm font-semibold rounded-xl text-black ${
                      ad.status === 'PENDING' ? 'bg-yellow-200' : 
                      ad.status === 'APPROVED' ? 'bg-blue-200' :
                      ad.status === 'REJECTED' ? 'bg-red-200' :
                      ad.status === 'RUNNING' ? 'bg-green-200' :
                      'bg-gray-200'}`}>
                    {formatStatus(ad.status)}
                  </span>
                  <button
                    onClick={(e) => {
                      e.stopPropagation();
                      navigate(`/ad-details/${ad.id}`);
                    }}
                    className="text-black text-sm bg-none border font-semibold rounded-xl px-4 py-2 flex items-center justify-center flex-grow hover:bg-[#1B5087] hover:text-white transition-colors"
                  >
                    View Details
                  </button>
                </div>
              </div>
            </div>
          ))
        ) : (
          <div className="col-span-4 text-center text-gray-500">
            No advertisements found for the selected filters.
          </div>
        )}
      </div>

      {/* Pagination */}
      <div className="p-4 rounded-lg mt-6 flex justify-between items-center">
        <span className="text-gray-500">
          Showing {startItem}-{endItem} of {filteredAds.length}
        </span>
        <div className="flex space-x-2">
          <button
            onClick={() => handlePageChange(currentPage - 1)}
            disabled={currentPage === 1}
            className="px-2 py-1 border border-gray-300 rounded disabled:opacity-50"
          >
            «
          </button>
          {Array.from({ length: totalPages }, (_, i) => i + 1).map((page) => (
            <button
              key={page}
              onClick={() => handlePageChange(page)}
              className={`px-2 py-1 border border-gray-300 rounded ${
                currentPage === page ? 'bg-[#3674B5] text-white' : ''
              }`}
            >
              {page}
            </button>
          ))}
          <button
            onClick={() => handlePageChange(currentPage + 1)}
            disabled={currentPage === totalPages}
            className="px-2 py-1 border border-gray-300 rounded disabled:opacity-50"
          >
            »
          </button>
        </div>
      </div>

      {/* Toast Notifications */}
      <div className="fixed bottom-4 right-4 space-y-2 z-50">
        {toasts.map((toast) => (
          <div
            key={toast.id}
            className={`text-white px-4 py-2 rounded-md shadow-lg flex items-center justify-between max-w-xs animate-slideIn ${toast.type === 'error' ? 'bg-red-400' : 'bg-green-400'}`}
          >
            <span>{toast.message}</span>
            <button
              onClick={() => removeToast(toast.id)}
              className="ml-4 text-white hover:text-gray-200"
            >
              ✕
            </button>
          </div>
        ))}
      </div>

      {/* Create Ad Popup - Right Side Version (Updated layout) */}
      {showCreateAdPopup && (
        <div className="fixed inset-0 z-50 flex justify-end pr-2 ">
          {/* Overlay with click-to-close functionality */}
          <div
            className="fixed inset-0 bg-black bg-opacity-30"
            onClick={() => setShowCreateAdPopup(false)}
          ></div>

          {/* Form container sliding in from right */}
          <div className="relative w-full max-w-xl h-[730px] pb-6 rounded-3xl bg-gray-200 mt-2 shadow-lg animate-slideIn">
            <div className="p-6 h-full overflow-y-auto">
              <div className="flex justify-between items-center mb-6">
                <h2 className="text-2xl font-bold">Create New Advertisement</h2>
              </div>
              <form onSubmit={handleSubmit} className="space-y-4 mt-9">
                
                {/* Title */}
                <div className="flex flex-col space-y-1">
                  <label htmlFor="title" className="text-sm font-medium text-gray-700">Title</label>
                  <input
                    id="title"
                    type="text"
                    name="title"
                    value={formData.title}
                    onChange={handleChange}
                    className="w-full bg-gray-200 border border-gray-300 rounded-lg p-2 focus:outline-none focus:ring-2 focus:ring-[#3674B5]"
                    required
                  />
                </div>

                {/* Description */}
                <div className="flex flex-col space-y-1">
                  <label htmlFor="description" className="text-sm font-medium text-gray-700">Description</label>
                  <textarea
                    id="description"
                    name="description"
                    value={formData.description}
                    onChange={handleChange}
                    className="w-full bg-gray-200 border border-gray-300 rounded-lg p-2 focus:outline-none focus:ring-2 focus:ring-[#3674B5]"
                    required
                    rows={3}
                  />
                </div>

                {/* Vehicle Type */}
                <div className="flex flex-col space-y-1">
                  <label htmlFor="vehicleType" className="text-sm font-medium text-gray-700">Vehicle Type</label>
                  <select
                    id="vehicleType"
                    name="vehicleType"
                    value={formData.vehicleType}
                    onChange={handleChange}
                    className="w-full bg-gray-200 border border-gray-300 rounded-lg p-2 focus:outline-none focus:ring-2 focus:ring-[#3674B5]"
                    required
                  >
                    <option value="">Select Vehicle Type</option>
                    <option value="Car">Car</option>
                    <option value="Motor">Motor</option>
                    <option value="Jeep">Jeep</option>
                    <option value="Bus">Bus</option>
                  </select>
                </div>

                {/* Materials Used */}
                <div className="flex flex-col space-y-1">
                  <label htmlFor="materialsUsed" className="text-sm font-medium text-gray-700">Materials Used</label>
                  <select
                    id="materialsUsed"
                    name="materialsUsed"
                    value={formData.materialsUsed}
                    onChange={handleChange}
                    className="w-full bg-gray-200 border border-gray-300 rounded-lg p-2 focus:outline-none focus:ring-2 focus:ring-[#3674B5]"
                    required
                    disabled={!formData.vehicleType}
                  >
                    <option value="">Select Material</option>
                    {materialsOptions.map((material) => (
                      <option key={material} value={material}>{material}</option>
                    ))}
                  </select>
                </div>

                {/* Plan */}
                <div className="flex flex-col space-y-1">
                  <label htmlFor="plan" className="text-sm font-medium text-gray-700">Plan</label>
                  <select
                    id="plan"
                    name="plan"
                    value={formData.plan}
                    onChange={handleChange}
                    className="w-full bg-gray-200 border border-gray-300 rounded-lg p-2 focus:outline-none focus:ring-2 focus:ring-[#3674B5]"
                    required
                  >
                    <option value="">Select Plan</option>
                    <option value="Weekly">Weekly</option>
                    <option value="Monthly">Monthly</option>
                  </select>
                </div>

                {/* Estimated Price */}
                {formData.vehicleType && formData.materialsUsed && formData.plan && (
                  <div className="text-green-700 font-semibold mt-2">
                    {estimatedPrice !== null
                      ? `Total Price: ${estimatedPrice.toFixed(2)}`
                      : <span className="text-red-600">Price unavailable for selected options</span>}
                  </div>
                )}

                {/* Ad Format */}
                <div className="flex flex-col space-y-1">
                  <label htmlFor="adFormat" className="text-sm font-medium text-gray-700">Ad Format</label>
                  <select
                    id="adFormat"
                    name="adFormat"
                    value={formData.adFormat}
                    onChange={handleChange}
                    className="w-full bg-gray-200 border border-gray-300 rounded-lg p-2 focus:outline-none focus:ring-2 focus:ring-[#3674B5]"
                    required
                  >
                    <option value="">Select Format</option>
                    <option value="Image">Image</option>
                    <option value="Video">Video</option>
                  </select>
                </div>

                {/* Media Upload */}
                <div className="flex flex-col space-y-1">
                  <label htmlFor="media" className="text-sm font-medium text-gray-700">Media Upload</label>
                  <div className="w-full bg-gray-200 border border-gray-300 rounded-lg p-2 focus-within:ring-2 focus-within:ring-[#3674B5] focus:outline-none">
                    <input
                      id="media"
                      type="file"
                      name="media"
                      accept="image/*,video/*"
                      onChange={handleChange}
                      className="w-full"
                      required
                    />
                  </div>
                </div>

                <div className="flex justify-between pt-4">
                  <button
                    type="button"
                    onClick={() => setShowCreateAdPopup(false)}
                    className="px-5 py-2 rounded-lg hover:bg-gray-200 border border-gray-300 text-gray-700"
                  >
                    Cancel
                  </button>
                  <Link to='/payment'>
                    <button
                      type="submit"
                      className="px-6 py-2 rounded-lg bg-[#3674B5] hover:bg-[#0E2A47] text-white font-semibold shadow hover:scale-105 transition-all duration-300"
                    >
                      Create Advertisement
                    </button>
                  </Link>
                </div>
              </form>
            </div>
          </div>
        </div>
      )}
      <style>
        {`
          @keyframes slideIn {
            from {
              transform: translateX(100%);
              opacity: 0;
            }
            to {
              transform: translateX(0);
              opacity: 1;
            }
          }
          .animate-slideIn {
            animation: slideIn 0.3s ease-out;
          }
        `}
      </style>
    </div>
  );
};

export default Advertisements; <|MERGE_RESOLUTION|>--- conflicted
+++ resolved
@@ -365,8 +365,8 @@
   };
 
   return (
-    <div className="min-h-screen rounded-l-xl bg-white pl-64 pr-5">
-      <div className="bg-white p-6 flex justify-between items-center">
+    <div className="min-h-screen bg-gray-100 pl-64 pr-5">
+      <div className="bg-gray-100 p-6 flex justify-between items-center">
         <h1 className="text-4xl mt-8 font-semibold">Advertisements</h1>
         <div className="flex space-x-3">
           <span className="pt-1 mt-10 text-gray-500 ">{filteredAds.length} Ads found</span>
@@ -430,30 +430,13 @@
       
 
       {/* Ad Cards */}
-      <div className=" bg-none p-6 grid grid-cols-4 gap-6">
+      <div className=" bg-gray-100 p-6 grid grid-cols-4 gap-6">
         {currentAds.length > 0 ? (
           currentAds.map((ad) => (
             <div
               key={ad.id}
-              className=" overflow-hidden relative flex flex-col h-full hover:scale-105 transition-all duration-300"
+              className="rounded-2xl shadow-lg overflow-hidden cursor-pointer relative flex flex-col h-full hover:scale-105 transition-all duration-300"
             >
-<<<<<<< HEAD
-              <div className="w-full h-48 flex-shrink-0 rounded-lg relative bg-gray-300">
-                {ad.adFormat === 'Video' && ad.mediaFile ? (
-                  <video
-                    src={ad.mediaFile}
-                    className="w-full h-full object-cover rounded-lg"
-                    controls
-                  >
-                    Your browser does not support the video tag.
-                  </video>
-                ) : ad.mediaFile ? (
-                  <img
-                    src={ad.mediaFile}
-                    alt={`${ad.title} image`}
-                    className="w-full h-full object-cover rounded-lg"
-                  />
-=======
               <div className="w-full h-48 flex-shrink-0 relative">
                 {/* Fixed media display based on ManageAds.tsx */}
                 {ad.mediaFile ? (
@@ -493,21 +476,21 @@
                       </a>
                     </div>
                   )
->>>>>>> a7ff3ecc
                 ) : (
-                  <div className="w-full h-full bg-gray-300 flex items-center justify-center text-white">
-                    {/* Placeholder div to match the image */}
+                  <div className="w-full h-full bg-gray-500 flex items-center justify-center text-white">
+                    No Media
                   </div>
                 )}
               </div>
 
-              <div className="p-4 bg-none flex-grow flex flex-col">
-                <div className="flex-grow cursor-pointer" onClick={() => navigate(`/ad-details/${ad.id}`)}>
+              <div className="p-4 bg-gray-100 flex-grow flex flex-col">
+                <div
+                  className="flex-grow cursor-pointer"
+                  // Corrected navigation to user ad details page
+                  onClick={() => navigate(`/ad-details/${ad.id}`)}
+                >
                   <h3 className="text-2xl font-semibold text-black">{ad.title}</h3>
                   <p className="text-md text-gray-600">{ad.planId?.name} Plan</p>
-<<<<<<< HEAD
-                  <p className="text-sm text-gray-500 mt-2 overflow-hidden whitespace-nowrap text-ellipsis">{ad.description}</p>
-=======
                   <p className="text-sm text-gray-500 mt-2">Created: {formatDate(ad.createdAt)}</p>
                   {/* Display campaign duration */}
                   {ad.startTime && ad.endTime ? (
@@ -519,29 +502,30 @@
                       Campaign dates: Not available
                     </p>
                   )}
->>>>>>> a7ff3ecc
-                </div>
-
-                <div className="mt-4 pt-5 border-t border-gray-200 flex space-x-2">
-                  <span className={`px-4 py-2 text-sm font-semibold rounded-xl text-black ${
-                      ad.status === 'PENDING' ? 'bg-yellow-200' : 
-                      ad.status === 'APPROVED' ? 'bg-blue-200' :
-                      ad.status === 'REJECTED' ? 'bg-red-200' :
-                      ad.status === 'RUNNING' ? 'bg-green-200' :
-                      'bg-gray-200'}`}>
-                    {formatStatus(ad.status)}
-                  </span>
+                </div>
+
+                <div className="mt-4 pt-5 border-t border-gray-200">
                   <button
                     onClick={(e) => {
                       e.stopPropagation();
+                      // Corrected navigation to user ad details page
                       navigate(`/ad-details/${ad.id}`);
                     }}
-                    className="text-black text-sm bg-none border font-semibold rounded-xl px-4 py-2 flex items-center justify-center flex-grow hover:bg-[#1B5087] hover:text-white transition-colors"
+                    className="text-white text-sm bg-[#3674B5] font-semibold rounded-xl px-4 py-2 flex items-center justify-between w-full hover:bg-[#0E2A47] hover:text-white transition-colors"
                   >
-                    View Details
+                    View Details <span>→</span>
                   </button>
                 </div>
               </div>
+
+              <span className={`absolute top-2 left-2 inline-block px-2 py-1 text-xs font-semibold rounded-xl ${
+                ad.status === 'PENDING' ? 'bg-yellow-200 text-yellow-800' : 
+                ad.status === 'APPROVED' ? 'bg-blue-200 text-blue-800' :
+                ad.status === 'REJECTED' ? 'bg-red-200 text-red-800' :
+                ad.status === 'RUNNING' ? 'bg-green-200 text-green-800' :
+                'bg-gray-200 text-gray-800'}`}>
+                {formatStatus(ad.status)}
+              </span>
             </div>
           ))
         ) : (
