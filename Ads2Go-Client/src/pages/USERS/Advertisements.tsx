--- conflicted
+++ resolved
@@ -68,7 +68,6 @@
 
 const Advertisements: React.FC = () => {
   const { user } = useUserAuth();
-  const [pos, setPos] = useState({ x: 50, y: 50 });
   const navigate = useNavigate();
   const [toasts, setToasts] = useState<Toast[]>([]);
   const [currentPage, setCurrentPage] = useState(1);
@@ -274,8 +273,6 @@
               d1.getDate() === d2.getDate();
   };
 
- 
-
   const isSameWeek = (d1: Date, d2: Date): boolean => {
     const startOfWeek1 = new Date(d1);
     startOfWeek1.setDate(d1.getDate() - d1.getDay()); // Go to Sunday of the week
@@ -317,7 +314,6 @@
 
   const startItem = indexOfFirstItem + 1;
   const endItem = Math.min(indexOfLastItem, filteredAds.length);
-  
 
   const handlePageChange = (page: number) => {
     if (page >= 1 && page <= totalPages) {
@@ -398,8 +394,8 @@
   };
 
   return (
-    <div className="min-h-screen bg-[#FBFBFB] pl-64 pr-5">
-      <div className="bg-[#FBFBFB] w-full min-h-screen">
+    <div className="min-h-screen bg-white pl-64 pr-5">
+      <div className="bg-white w-full min-h-screen">
       {/* Header with Title*/}
       <div className="flex justify-between items-center mb-6 pt-10">
         <h1 className="text-3xl ml-5 font-bold text-gray-800">Advertisements</h1>
@@ -407,7 +403,7 @@
           <div className="flex gap-1">
             <input
               type="text"
-              className="text-xs text-black rounded-md pl-5 py-3 w-80 shadow-md focus:outline-none bg-white"
+              className="text-xs text-black rounded-lg pl-5 py-3 w-80 shadow-md focus:outline-none bg-white"
               placeholder="Search Advertisements"
               value={searchTerm}
               onChange={(e) => setSearchTerm(e.target.value)}
@@ -417,7 +413,7 @@
             <div className="relative w-32">
               <button
                 onClick={() => setShowPlanDropdown(!showPlanDropdown)}
-                className="flex items-center justify-between rounded-md w-full text-xs text-black  pl-6 pr-4 py-3 shadow-md focus:outline-none bg-white gap-2">
+                className="flex items-center justify-between w-full text-xs text-black rounded-lg pl-6 pr-4 py-3 shadow-md focus:outline-none bg-white gap-2">
                 {selectedPlanFilter}
                 <ChevronDown size={16} className={`transform transition-transform duration-200 ${showPlanDropdown ? 'rotate-180' : 'rotate-0'}`} />
               </button>
@@ -428,7 +424,7 @@
                     animate={{ opacity: 1, y: 0 }}
                     exit={{ opacity: 0, y: -10 }}
                     transition={{ duration: 0.2 }}
-                    className="absolute z-10 top-full mt-2 w-full  shadow-lg bg-white overflow-hidden"
+                    className="absolute z-10 top-full mt-2 w-full rounded-lg shadow-lg bg-white overflow-hidden"
                   >
                     {planFilterOptions.map((plan) => (
                       <button
@@ -448,7 +444,7 @@
             <div className="relative w-32">
               <button
                 onClick={() => setShowStatusDropdown(!showStatusDropdown)}
-                className="flex items-center justify-between w-full rounded-md text-xs text-black  pl-6 pr-4 py-3 shadow-md focus:outline-none bg-white gap-2">
+                className="flex items-center justify-between w-full text-xs text-black rounded-lg pl-6 pr-4 py-3 shadow-md focus:outline-none bg-white gap-2">
                 {selectedStatusFilter}
                 <ChevronDown size={16} className={`transform transition-transform duration-200 ${showStatusDropdown ? 'rotate-180' : 'rotate-0'}`} />
               </button>
@@ -459,7 +455,7 @@
                     animate={{ opacity: 1, y: 0 }}
                     exit={{ opacity: 0, y: -10 }}
                     transition={{ duration: 0.2 }}
-                    className="absolute z-10 top-full mt-2 w-full  shadow-lg bg-white overflow-hidden"
+                    className="absolute z-10 top-full mt-2 w-full rounded-lg shadow-lg bg-white overflow-hidden"
                   >
                     {statusFilterOptions.map((status) => (
                       <button
@@ -481,46 +477,22 @@
       {/* Add New Material Button */}
       <div className="flex justify-end mb-6">
         <button
-          onClick={() => navigate("/create-advertisement")}
-          onMouseMove={(e) => {
-            const rect = e.currentTarget.getBoundingClientRect();
-            const x = ((e.clientX - rect.left) / rect.width) * 100;
-            const y = ((e.clientY - rect.top) / rect.height) * 100;
-            setPos({ x, y });
-          }}
-          className="relative group inline-flex items-center justify-center overflow-hidden
-                    rounded-md px-6 py-3 text-xs font-medium text-white
-                    transition-all duration-300 hover:scale-105"
-          style={{
-            // Base blue gradient background
-            backgroundImage: `linear-gradient(to right, #3674B5 0%, #1B5087 100%),
-                              radial-gradient(circle at ${pos.x}% ${pos.y}%, rgba(173,216,230,0), rgba(173,216,230,0))`,
-          }}
+          onClick={() => navigate('/create-advertisement')}
+          className="py-3 bg-[#feb011] text-xs text-white rounded-lg w-40 hover:bg-[#FF9B45] hover:scale-105 transition-all duration-300 flex items-center justify-center gap-2"
         >
-          <span className="inline-flex items-center gap-2">
-            <Plus size={16} />
-            Add New Ads
-          </span>
-
-          {/* Light-blue shine that follows the mouse on hover */}
-          <span
-            className="absolute inset-0 opacity-0 group-hover:opacity-100 transition-opacity duration-300 pointer-events-none"
-            style={{
-              background: `radial-gradient(circle at ${pos.x}% ${pos.y}%, rgba(173,216,230,0.5), transparent 60%)`,
-            }}
-          />
+          <Plus size={16} />
+          Add New Ads
         </button>
       </div>
-
       
 
       {/* Ad Cards */}
-      <div className=" bg-[#FBFBFB] p-6 grid grid-cols-4 gap-6">
+      <div className=" bg-white p-6 grid grid-cols-4 gap-6">
         {currentAds.length > 0 ? (
           currentAds.map((ad) => (
             <div
               key={ad.id}
-              className=" overflow-hidden  shadow-md cursor-pointer relative flex flex-col h-full hover:scale-105 transition-all duration-300"
+              className=" overflow-hidden rounded-lg shadow-md cursor-pointer relative flex flex-col h-full hover:scale-105 transition-all duration-300"
             >
               <div className="w-full h-48 flex-shrink-0 relative">
                 {/* Fixed media display based on ManageAds.tsx */}
@@ -589,17 +561,6 @@
                 )}
 
                 <div className="mt-2 pt-2 border-t border-gray-200">
-<<<<<<< HEAD
-                  <button
-                    onClick={(e) => {
-                      e.stopPropagation();
-                      navigate(`/ad-details/${ad.id}`);
-                    }}
-                    className="text-gray-500 text-xs font-semibold px-4 py-2 flex items-center justify-center w-full hover:bg-[#1B5087] hover:text-white transition-colors"
-                  >
-                    View Details →
-                  </button>
-=======
                   <div className="flex gap-2">
                     <button
                       onClick={(e) => {
@@ -623,13 +584,12 @@
                       </button>
                     )}
                   </div>
->>>>>>> 1abf9be6
                 </div>
               </div>
 
 
               <div className="absolute top-2 left-2">
-                <span className={`inline-block px-2 py-1 text-xs font-semibold  ${
+                <span className={`inline-block px-2 py-1 text-xs font-semibold rounded-lg ${
                   ad.status === 'PENDING' ? 'bg-yellow-200 text-yellow-800' : 
                   ad.status === 'APPROVED' ? 'bg-blue-200 text-blue-800' :
                   ad.status === 'REJECTED' ? 'bg-red-200 text-red-800' :
@@ -646,45 +606,45 @@
             </div>
           ))
         ) : (
-          <div className="col-span-4 bg-[#FBFBFB] text-center text-black">
+          <div className="col-span-4 text-center text-gray-500">
             No advertisements found for the selected filters.
           </div>
         )}
       </div>
 
       {/* Pagination */}
-      <div className="flex justify-center items-center mt-6 space-x-2">
-  <button
-    onClick={() => setCurrentPage(prev => Math.max(prev - 1, 1))}
-    disabled={currentPage === 1}
-    className="px-4 py-2 border border-gray-300 rounded-lg text-gray-600 hover:bg-[#1B5087] hover:text-white transition-colors disabled:opacity-50 disabled:hover:bg-transparent disabled:hover:text-gray-600"
-  >
-    Previous
-  </button>
-  <div className="flex space-x-1">
-    {Array.from({ length: totalPages }, (_, index) => (
-      <button
-        key={index + 1}
-        onClick={() => setCurrentPage(index + 1)}
-        className={`px-3 py-1 rounded-lg transition-colors duration-200 ${
-          currentPage === index + 1
-            ? 'bg-[#1B5087] text-white'
-            : 'bg-white text-gray-700 hover:bg-gray-200'
-        }`}
-      >
-        {index + 1}
-      </button>
-    ))}
-  </div>
-  <button
-    onClick={() => setCurrentPage(prev => Math.min(prev + 1, totalPages))}
-    disabled={currentPage === totalPages}
-    className="px-4 py-2 border border-gray-300 rounded-lg text-gray-600 hover:bg-[#1B5087] hover:text-white transition-colors disabled:opacity-50 disabled:hover:bg-transparent disabled:hover:text-gray-600"
-  >
-    Next
-  </button>
-</div>
-
+      <div className="p-4 rounded-lg mt-6 flex justify-between items-center">
+        <span className="text-gray-500">
+          Showing {startItem}-{endItem} of {filteredAds.length}
+        </span>
+        <div className="flex space-x-2">
+          <button
+            onClick={() => handlePageChange(currentPage - 1)}
+            disabled={currentPage === 1}
+            className="px-2 py-1 border border-gray-300 rounded disabled:opacity-50"
+          >
+            «
+          </button>
+          {Array.from({ length: totalPages }, (_, i) => i + 1).map((page) => (
+            <button
+              key={page}
+              onClick={() => handlePageChange(page)}
+              className={`px-2 py-1 border border-gray-300 rounded ${
+                currentPage === page ? 'bg-[#3674B5] text-white' : ''
+              }`}
+            >
+              {page}
+            </button>
+          ))}
+          <button
+            onClick={() => handlePageChange(currentPage + 1)}
+            disabled={currentPage === totalPages}
+            className="px-2 py-1 border border-gray-300 rounded disabled:opacity-50"
+          >
+            »
+          </button>
+        </div>
+      </div>
       </div>
 
       {/* Toast Notifications */}
@@ -692,7 +652,7 @@
         {toasts.map((toast) => (
           <div
             key={toast.id}
-            className={`text-white px-4 py-2 shadow-lg flex items-center justify-between max-w-xs animate-slideIn ${toast.type === 'error' ? 'bg-red-400' : 'bg-green-400'}`}
+            className={`text-white px-4 py-2 rounded-md shadow-lg flex items-center justify-between max-w-xs animate-slideIn ${toast.type === 'error' ? 'bg-red-400' : 'bg-green-400'}`}
           >
             <span>{toast.message}</span>
             <button
@@ -715,7 +675,7 @@
           ></div>
 
           {/* Form container sliding in from right */}
-          <div className="relative w-full max-w-xl h-[730px] pb-6 bg-gray-200 mt-2 shadow-lg animate-slideIn">
+          <div className="relative w-full max-w-xl h-[730px] pb-6 rounded-3xl bg-gray-200 mt-2 shadow-lg animate-slideIn">
             <div className="p-6 h-full overflow-y-auto">
               <div className="flex justify-between items-center mb-6">
                 <h2 className="text-2xl font-bold">Create New Advertisement</h2>
@@ -731,7 +691,7 @@
                     name="title"
                     value={formData.title}
                     onChange={handleChange}
-                    className="w-full bg-gray-200 border border-gray-300  p-2 focus:outline-none focus:ring-2 focus:ring-[#3674B5]"
+                    className="w-full bg-gray-200 border border-gray-300 rounded-lg p-2 focus:outline-none focus:ring-2 focus:ring-[#3674B5]"
                     required
                   />
                 </div>
@@ -744,7 +704,7 @@
                     name="description"
                     value={formData.description}
                     onChange={handleChange}
-                    className="w-full bg-gray-200 border border-gray-300  p-2 focus:outline-none focus:ring-2 focus:ring-[#3674B5]"
+                    className="w-full bg-gray-200 border border-gray-300 rounded-lg p-2 focus:outline-none focus:ring-2 focus:ring-[#3674B5]"
                     required
                     rows={3}
                   />
@@ -758,7 +718,7 @@
                     name="vehicleType"
                     value={formData.vehicleType}
                     onChange={handleChange}
-                    className="w-full bg-gray-200 border border-gray-300  p-2 focus:outline-none focus:ring-2 focus:ring-[#3674B5]"
+                    className="w-full bg-gray-200 border border-gray-300 rounded-lg p-2 focus:outline-none focus:ring-2 focus:ring-[#3674B5]"
                     required
                   >
                     <option value="">Select Vehicle Type</option>
@@ -777,7 +737,7 @@
                     name="materialsUsed"
                     value={formData.materialsUsed}
                     onChange={handleChange}
-                    className="w-full bg-gray-200 border border-gray-300  p-2 focus:outline-none focus:ring-2 focus:ring-[#3674B5]"
+                    className="w-full bg-gray-200 border border-gray-300 rounded-lg p-2 focus:outline-none focus:ring-2 focus:ring-[#3674B5]"
                     required
                     disabled={!formData.vehicleType}
                   >
@@ -796,7 +756,7 @@
                     name="plan"
                     value={formData.plan}
                     onChange={handleChange}
-                    className="w-full bg-gray-200 border border-gray-300  p-2 focus:outline-none focus:ring-2 focus:ring-[#3674B5]"
+                    className="w-full bg-gray-200 border border-gray-300 rounded-lg p-2 focus:outline-none focus:ring-2 focus:ring-[#3674B5]"
                     required
                   >
                     <option value="">Select Plan</option>
@@ -822,7 +782,7 @@
                     name="adFormat"
                     value={formData.adFormat}
                     onChange={handleChange}
-                    className="w-full bg-gray-200 border border-gray-300  p-2 focus:outline-none focus:ring-2 focus:ring-[#3674B5]"
+                    className="w-full bg-gray-200 border border-gray-300 rounded-lg p-2 focus:outline-none focus:ring-2 focus:ring-[#3674B5]"
                     required
                   >
                     <option value="">Select Format</option>
@@ -834,7 +794,7 @@
                 {/* Media Upload */}
                 <div className="flex flex-col space-y-1">
                   <label htmlFor="media" className="text-sm font-medium text-gray-700">Media Upload</label>
-                  <div className="w-full bg-gray-200 border border-gray-300  p-2 focus-within:ring-2 focus-within:ring-[#3674B5] focus:outline-none">
+                  <div className="w-full bg-gray-200 border border-gray-300 rounded-lg p-2 focus-within:ring-2 focus-within:ring-[#3674B5] focus:outline-none">
                     <input
                       id="media"
                       type="file"
@@ -851,14 +811,14 @@
                   <button
                     type="button"
                     onClick={() => setShowCreateAdPopup(false)}
-                    className="px-5 py-2  hover:bg-gray-200 border border-gray-300 text-gray-700"
+                    className="px-5 py-2 rounded-lg hover:bg-gray-200 border border-gray-300 text-gray-700"
                   >
                     Cancel
                   </button>
                   <Link to='/payment'>
                     <button
                       type="submit"
-                      className="px-6 py-2  bg-[#3674B5] hover:bg-[#0E2A47] text-white font-semibold shadow hover:scale-105 transition-all duration-300"
+                      className="px-6 py-2 rounded-lg bg-[#3674B5] hover:bg-[#0E2A47] text-white font-semibold shadow hover:scale-105 transition-all duration-300"
                     >
                       Create Advertisement
                     </button>
