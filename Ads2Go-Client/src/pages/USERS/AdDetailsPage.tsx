// src/pages/AdDetailsPage.tsx
import React, { useState, useEffect } from 'react';
import { useParams, useNavigate } from 'react-router-dom';
import { useQuery } from '@apollo/client';
import { ChevronLeft, Bell, CheckCircle, Truck, Trophy, XCircle, Loader2 } from 'lucide-react';
import { AreaChart, Area, XAxis, Tooltip, ResponsiveContainer } from 'recharts';
<<<<<<< HEAD
import { GET_MY_ADS } from '../../graphql/user/queries/getMyAds';
=======
import { GET_MY_ADS } from '../../graphql/admin/queries/getAd';
>>>>>>> a7ff3ecc

// Ad type (updated to include startTime and endTime)
type Ad = {
  id: string;
  title: string;
  description: string;
  adFormat: string;
  mediaFile?: string;
  adType: string;
  vehicleType: string;
  price: number;
  status: 'PENDING' | 'APPROVED' | 'REJECTED' | 'RUNNING';
  createdAt: string;
  startTime: string;  // Campaign start date
  endTime: string;    // Campaign end date
  planId: {
    id: string;
    name: string;
    durationDays: number;
    playsPerDayPerDevice: number;
    numberOfDevices: number;
    adLengthSeconds: number;
    pricePerPlay: number;
    totalPrice: number;
  };
  materialId: {
    id: string;
    materialType: string;
    category: string;
    description: string;
    mountedAt: string;
    dismountedAt: string;
  };
  // Additional fields for display
  riders?: number;
  plan?: string;
  format?: string;
  imagePath?: string;
};

// Type for notifications
type Notification = {
  id: number;
  riderName: string;
  type: 'avail' | 'on_the_move' | 'completed' | 'cancelled';
  timestamp: string;
};

// Sample notification data
const sampleNotifications: Notification[] = [
  { id: 1, riderName: 'Jose Pascual', type: 'avail', timestamp: '2024-07-20 10:00 AM' },
  // ... rest of the notifications
];

// Utility function to mask the name
const maskName = (fullName: string): string => {
  const parts = fullName.split(' ');
  if (parts.length === 0) return '';

  const maskedParts = parts.map((part, index) => {
    if (part.length <= 1) return part; // Don't mask single character parts (e.g., "A")

    if (index === 0) { // First name masking (e.g., "Jose" -> "Jo**")
      if (part.length <= 2) return part; // Names like "Jo" remain "Jo"
      return part.substring(0, 2) + '*'.repeat(part.length - 2);
    } else { // Subsequent names (e.g., last name: "Pascual" -> "P***al")
      // This is a specific masking pattern based on the example
      if (part.length < 3) { // For names like "Li" (2 chars)
          return part.substring(0, 1) + '*'.repeat(part.length - 1); // "Li" -> "L*"
      }
      if (part.length === 3) { // For names like "Lee" (3 chars)
          return part.substring(0, 1) + '**'; // "Lee" -> "L**"
      }
      // For names 4 chars or longer, apply the "P***al" style
      // First char + fixed 3 asterisks + last 2 chars
      const firstChar = part.substring(0, 1);
      const lastTwoChars = part.substring(part.length - 2);
      return firstChar + '***' + lastTwoChars; // Hardcoding 3 asterisks
    }
  });
  return maskedParts.join(' ');
};

// Helper function to generate notification text
const getNotificationText = (notification: Notification) => {
  const maskedRiderName = maskName(notification.riderName); // Mask the rider's name
  switch (notification.type) {
    case 'avail':
      return `Rider ${maskedRiderName} has availed this ad.`;
    case 'on_the_move':
      return `Rider ${maskedRiderName} is on the move.`;
    case 'completed':
      return `Rider ${maskedRiderName} has completed the ad task.`;
    case 'cancelled':
      return `Rider ${maskedRiderName} cancelled the ad task.`;
    default:
      return '';
  }
};

const AdDetailsPage: React.FC = () => {
  const { id } = useParams<{ id: string }>();
  const navigate = useNavigate();
  
  // Fetch all ads and filter by ID
  const { loading, error, data } = useQuery(GET_MY_ADS, {
    fetchPolicy: 'cache-and-network',
    onError: (err) => {
      console.error('Error fetching ads:', err);
    },
  });

  // Find the specific ad by ID
  const ad = data?.getMyAds?.find((ad: Ad) => ad.id === id);

  // State for selected period filter (for chart)
  const [selectedPeriod, setSelectedPeriod] = useState<'Weekly' | 'Daily'>('Daily');
  // State for active tab
  const [activeTab, setActiveTab] = useState<'Details' | 'AdActivity'>('Details');
  
  // Fixed format date function to handle both timestamp strings and date strings
  const formatDate = (dateValue: string | number) => {
    if (!dateValue) return 'N/A';
    
    try {
      let date: Date;
      
      // Check if it's a timestamp string (all digits)
      if (typeof dateValue === 'string' && /^\d+$/.test(dateValue)) {
        // Convert timestamp string to number and create date
        date = new Date(parseInt(dateValue));
      } else if (typeof dateValue === 'number') {
        // Handle numeric timestamp
        date = new Date(dateValue);
      } else {
        // Handle regular date string
        date = new Date(dateValue);
      }
      
      if (isNaN(date.getTime())) return 'Invalid Date';
      
      const options: Intl.DateTimeFormatOptions = { 
        day: 'numeric', 
        month: 'short', 
        year: 'numeric' 
      };
      return date.toLocaleDateString('en-US', options);
    } catch (error) {
      console.error('Date formatting error:', error, 'Input:', dateValue);
      return 'Invalid Date';
    }
  };

  // Format date range for display
  const formatDateRange = (startDate: string, endDate: string) => {
    if (!startDate || !endDate) return 'Dates not set';
    try {
      const start = formatDate(startDate);
      const end = formatDate(endDate);
      if (start === 'Invalid Date' || end === 'Invalid Date') return 'Invalid Date Range';
      return `${start} - ${end}`;
    } catch (error) {
      return 'Invalid Date Range';
    }
  };
  
  // Show loading state
  if (loading && !ad) {
    return (
      <div className="flex-1 ml-60 p-6 bg-gray-100 h-screen flex items-center justify-center">
        <div className="flex flex-col items-center">
          <Loader2 className="h-8 w-8 animate-spin text-blue-500 mb-4" />
          <p className="text-gray-600">Loading ad details...</p>
        </div>
      </div>
    );
  }
  
  // Show error state
  if (error) {
    return (
      <div className="flex-1 ml-60 p-6 bg-gray-100 h-screen flex items-center justify-center">
        <div className="text-center">
          <h2 className="text-xl font-semibold text-red-600 mb-2">Error loading ad</h2>
          <p className="text-gray-600 mb-4">{error.message}</p>
          <button
            onClick={() => window.location.reload()}
            className="px-4 py-2 bg-blue-500 text-white rounded hover:bg-blue-600"
          >
            Try Again
          </button>
        </div>
      </div>
    );
  }

  const handlePeriodChange = (event: React.ChangeEvent<HTMLSelectElement>) => {
    setSelectedPeriod(event.target.value as 'Weekly' | 'Daily');
  };

  if (!ad) {
    return (
      <div className="flex-1 ml-60 p-6 bg-gray-100 h-screen flex items-center justify-center">
        <div className="text-center text-gray-700">
          <h1 className="text-3xl font-bold mb-4">Ad Not Found</h1>
          <p className="mb-6">The advertisement you are looking for does not exist.</p>
          <button
            onClick={() => navigate('/advertisements')}
            className="px-6 py-3 bg-[#3674B5] text-white rounded-lg hover:bg-[#578FCA] transition-colors flex items-center justify-center mx-auto"
          >
            <ChevronLeft size={20} className="mr-2" /> Back to Advertisements
          </button>
        </div>
      </div>
    );
  }

  // Function to generate mock profit data based on selected period
  const getChartData = () => {
    const baseProfit = ad.price * 0.7; // Assume profit is 70% of the price for demonstration
    const data = [];

    switch (selectedPeriod) {
      case 'Daily':
        const days = ['Monday', 'Tuesday', 'Wednesday', 'Thursday', 'Friday', 'Saturday', 'Sunday'];
        for (let i = 0; i < 7; i++) {
          const profitVariation = (Math.random() - 0.5) * (baseProfit * 0.2); // +/- 10% variation
          data.push({ day: days[i], profit: parseFloat((baseProfit + profitVariation).toFixed(2)) });
        }
        break;
      case 'Weekly':
        for (let i = 1; i <= 5; i++) { // 5 weeks of data
          const profitVariation = (Math.random() - 0.5) * (baseProfit * 0.3); // +/- 15% variation
          data.push({ week: `Week ${i}`, profit: parseFloat((baseProfit * 4 + profitVariation).toFixed(2)) }); // Scale for weekly
        }
        break;
    }
    return data;
  };

  return (
    <div className="min-h-screen bg-white ml-60">

      <div className="bg-white rounded-lg p-8 grid grid-cols-2 gap-8">
        {/* LEFT Section (Details, Description, Price, Profit Chart / Notifications) */}
        <div className="flex flex-col space-y-8">
          {/* Back button moved here, above the status and title */}
                    <button
                      onClick={() => navigate('/advertisements')}
                      className="flex items-center text-gray-600 hover:text-gray-800"
                    >
                      <ChevronLeft className="w-5 h-5 mr-1" />
                      Back to Advertisements
                    </button>
          
          <div>
            <span className={`inline-block px-3 py-1 text-sm font-semibold rounded-full ${ad.status === 'PENDING' ? 'bg-yellow-100 text-yellow-800' : ad.status === 'APPROVED' ? 'bg-green-100 text-green-800' : ad.status === 'REJECTED' ? 'bg-red-100 text-red-800' : 'bg-gray-100 text-gray-800'}`}>
              {ad.status}
            </span>
            <h2 className="text-5xl font-bold mt-4 mb-2">{ad.title}</h2>
            <p className="text-3xl text-gray-800 font-semibold">${ad.price.toFixed(2)}</p>
            <p className="text-md text-gray-600">{ad.planId?.name} plan</p>          
            <p className="text-md font-bold text-gray-600">Created: {formatDate(ad.createdAt)}</p>
            
            {/* Display campaign duration */}
            {ad.startTime && ad.endTime ? (
              <p className="text-md font-bold text-blue-600 mt-2">
                Campaign: {formatDateRange(ad.startTime, ad.endTime)}
              </p>
            ) : (
              <p className="text-md text-gray-400 mt-2">
                Campaign dates: Not available
              </p>
            )}

            <p className="text-gray-700 mt-6 text-lg leading-relaxed">{ad.description}</p>
          </div>

          {/* Tabs - simplified for ad details */}
          <div className="border-b border-gray-200">
            <nav className="-mb-px flex space-x-8" aria-label="Tabs">
              <button
                onClick={() => setActiveTab('Details')}
                className={`whitespace-nowrap py-4 px-1 border-b-2 font-medium text-sm ${
                  activeTab === 'Details'
                    ? 'border-[#1b5087] text-[#1b5087]'
                    : 'border-transparent text-gray-500 hover:text-gray-700 hover:border-gray-300'
                }`}
              >
                Details
              </button>
              <button
                onClick={() => setActiveTab('AdActivity')}
                className={`whitespace-nowrap py-4 px-1 border-b-2 font-medium text-sm ${
                  activeTab === 'AdActivity'
                    ? 'border-[#1b5087] text-[#1b5087]'
                    : 'border-transparent text-gray-500 hover:text-gray-700 hover:border-gray-300'
                }`}
              >
                Ad Activity
              </button>
            </nav>
          </div>

          {/* Action Buttons */}
          <div className="flex space-x-4 mt-6 justify-end">
            {/* Payment Button - only for Pending ads */}
            {ad.status === 'PENDING' && (
              <button
                onClick={() => navigate('/payment')}
                className="px-6 py-3 bg-none border border-[#1b5087] text-[#1b5087] rounded-xl font-semibold hover:bg-[#EFEEEA] transition-colors shadow"
              >
                Payment
              </button>
            )}
            <button
              onClick={() => {
                alert(`Deleting ad ${ad.id}`);
                navigate('/advertisements'); // Navigate back after mock delete
              }}
              className="ml-auto px-6 py-3 border border-red-300 text-red-600 rounded-xl font-semibold hover:bg-red-50 transition-colors shadow"
            >
              Delete Ad
            </button>
          </div>

          {/* Conditionally rendered content based on activeTab */}
          {activeTab === 'Details' ? (
            // Profit Chart
            <div className="bg-white rounded-3xl p-6 shadow-md">
              <div className="flex justify-between items-center mb-4">
                <h3 className="text-xl text-black font-semibold">Profit Overview</h3>
                <div className="relative">
                  <select
                    className="text-xs text-black bg-none rounded-3xl pl-5 pr-10 py-3 border border-black focus:outline-none appearance-none"
                    value={selectedPeriod}
                    onChange={handlePeriodChange}
                  >
                    <option className="rounded-3xl" value="Weekly">Weekly</option>
                    <option className="rounded-3xl" value="Daily">Daily</option>
                  </select>
                  <div className="absolute right-3 top-1/2 transform -translate-y-1/2 pointer-events-none">
                    <svg className="w-4 h-4 text-black" fill="none" stroke="currentColor" viewBox="0 0 24 24" xmlns="http://www.w3.org/2000/svg">
                      <path strokeLinecap="round" strokeLinejoin="round" strokeWidth={2} d="M19 9l-7 7-7-7" />
                    </svg>
                  </div>
                </div>
              </div>
              <ResponsiveContainer width="100%" height={150}>
                <AreaChart data={getChartData()} margin={{ top: 10, right: 0, left: 0, bottom: 20 }}>
                  <XAxis
                    dataKey={selectedPeriod === 'Daily' ? 'day' : selectedPeriod === 'Weekly' ? 'week' : 'month'} // Dynamic dataKey
                    axisLine={false}
                    tickLine={false}
                    stroke="black" 
                    tick={{ fontSize: 10 }}
                    interval="preserveStartEnd"
                  />
                  <Tooltip
                    contentStyle={{ backgroundColor: '#2D3748', border: 'none', borderRadius: '8px' }}
                    labelStyle={{ color: '#E2E8F0' }}
                    itemStyle={{ color: '#A8FF35' }}
                    formatter={(value: number) => `$${value.toFixed(2)}`} 
                  />
                  <Area
                    type="monotone"
                    dataKey="profit"
                    stroke="#A8FF35"
                    fill="#0E2A47" 
                    fillOpacity={0.6}
                    name="Profit"
                  />
                </AreaChart>
              </ResponsiveContainer>
            </div>
          ) : (
            // Ad Activity Notifications
            <div className="bg-none rounded-lg">
              <h3 className="text-xl font-semibold mb-4 pl-6 text-gray-800">Ad Activity Notifications</h3>
              <div className="space-y-2 max-h-80 p-3 overflow-y-auto custom-scrollbar">
                {sampleNotifications.map(notif => (
                  <div key={notif.id} className="flex items-start space-x-3 p-3 bg-gray-50 rounded-lg shadow-md">
                    {/* Icon based on notification type */}
                    {notif.type === 'avail' && <CheckCircle size={20} className="text-green-500 flex-shrink-0 mt-0.5" />}
                    {notif.type === 'on_the_move' && <Truck size={20} className="text-blue-500 flex-shrink-0 mt-0.5" />}
                    {notif.type === 'completed' && <Trophy size={20} className="text-purple-500 flex-shrink-0 mt-0.5" />}
                    {notif.type === 'cancelled' && <XCircle size={20} className="text-red-500 flex-shrink-0 mt-0.5" />}
                    <div className="flex-1">
                      <p className="text-[#1b5087] text-sm font-medium">{getNotificationText(notif)}</p>
                      <p className="text-gray-500 text-xs">{notif.timestamp}</p>
                    </div>
                  </div>
                ))}
                {sampleNotifications.length === 0 && (
                  <p className="text-center text-gray-500 py-10">No activities found for this ad.</p>
                )}
              </div>
            </div>
          )}
        </div>

        {/* RIGHT Section (Media, Properties, Levels, Stats) */}
        <div className="flex flex-col space-y-8">
          {/* Main Media Display - Fixed based on ManageAds.tsx */}
          <div className="rounded-xl overflow-hidden bg-gray-200 flex items-center justify-center" style={{ height: '400px' }}>
            {ad.mediaFile ? (
              ad.adFormat === 'IMAGE' ? (
                <img 
                  src={ad.mediaFile} 
                  alt={ad.title}
                  className="w-full h-full object-contain"
                  onError={(e) => {
                    e.currentTarget.src = 'data:image/svg+xml;base64,PHN2ZyB3aWR0aD0iMjAwIiBoZWlnaHQ9IjEwMCIgeG1sbnM9Imh0dHA6Ly93d3cudzMub3JnLzIwMDAvc3ZnIj48cmVjdCB3aWR0aD0iMTAwJSIgaGVpZ2h0PSIxMDAlIiBmaWxsPSIjZGRkIi8+PHRleHQgeD0iNTAlIiB5PSI1MCUiIGZvbnQtZmFtaWx5PSJBcmlhbCIgZm9udC1zaXplPSIxNCIgZmlsbD0iIzk5OSIgdGV4dC1hbmNob3I9Im1pZGRsZSIgZHk9Ii4zZW0iPkltYWdlIG5vdCBhdmFpbGFibGU8L3RleHQ+PC9zdmc+';
                  }}
                />
              ) : ad.adFormat === 'VIDEO' ? (
                <video 
                  controls 
                  className="w-full h-full object-contain"
                  onError={(e) => {
                    e.currentTarget.style.display = 'none';
                    const errorDiv = document.createElement('div');
                    errorDiv.className = 'w-full h-full flex items-center justify-center';
                    errorDiv.innerHTML = '<span class="text-gray-500 text-xl">Video not available</span>';
                    e.currentTarget.parentNode?.appendChild(errorDiv);
                  }}
                >
                  <source src={ad.mediaFile} />
                  Your browser does not support the video tag.
                </video>
              ) : (
                <div className="w-full h-full flex items-center justify-center">
                  <a 
                    href={ad.mediaFile} 
                    target="_blank" 
                    rel="noopener noreferrer"
                    className="text-blue-500 hover:text-blue-700 underline text-xl"
                  >
                    View Media File
                  </a>
                </div>
              )
            ) : (
              <div className="text-gray-500 text-xl">No Media Available</div>
            )}
          </div>

          {/* Properties Section */}
          <div className="bg-gray-50 rounded-lg p-6 shadow-md">
            <h3 className="text-xl font-semibold mb-4">Properties</h3>
            <div className="grid grid-cols-2 gap-4">
              <span className="bg-blue-100 text-blue-800 px-3 py-1 rounded-full text-sm font-medium text-center">Vehicle: {ad.vehicleType}</span>
              <span className="bg-green-100 text-green-800 px-3 py-1 rounded-full text-sm font-medium text-center">Material: {ad.materialId?.materialType || 'N/A'}</span>
              <span className="bg-purple-100 text-purple-800 px-3 py-1 rounded-full text-sm font-medium text-center">Plan: {ad.planId?.name || 'N/A'}</span>
              <span className="bg-yellow-100 text-yellow-800 px-3 py-1 rounded-full text-sm font-medium text-center">Format: {ad.adFormat || 'N/A'}</span>
            </div>
            
            {/* Campaign Duration Section */}
            <div className="mt-6 pt-4 border-t border-gray-200">
              <h4 className="text-lg font-semibold mb-3 text-gray-700">Campaign Schedule</h4>
              <div className="space-y-2">
                <div className="flex justify-between">
                  <span className="text-sm font-medium text-gray-600">Start Date:</span>
                  <span className="text-sm text-gray-800">{formatDate(ad.startTime)}</span>
                </div>
                <div className="flex justify-between">
                  <span className="text-sm font-medium text-gray-600">End Date:</span>
                  <span className="text-sm text-gray-800">{formatDate(ad.endTime)}</span>
                </div>
                <div className="flex justify-between">
                  <span className="text-sm font-medium text-gray-600">Duration:</span>
                  <span className="text-sm text-gray-800">{ad.planId?.durationDays || 'N/A'} days</span>
                </div>
                <div className="mt-3 p-3 bg-blue-50 rounded-lg">
                  <span className="text-sm font-medium text-blue-800">
                    Campaign Period: {formatDateRange(ad.startTime, ad.endTime)}
                  </span>
                </div>
              </div>
            </div>
          </div>

          {/* Levels Section (Adapted for Ad context - e.g., Rider Count) */}
          <div className="bg-gray-50 rounded-lg p-6 shadow-md">
            <h3 className="text-xl font-semibold mb-4">Ad Performance (Example)</h3>
            <div className="space-y-3">
              <div>
                <p className="text-sm font-medium text-gray-700">Riders Allocated: {ad.riders || 0}</p>
                <div className="w-full bg-gray-200 rounded-full h-2.5 mt-1">
                  <div className="bg-[#1b5087] h-2.5 rounded-full" style={{ width: `${Math.min(100, ((ad.riders || 0) / 100) * 100)}%` }}></div>
                </div>
              </div>
              <div>
                <p className="text-sm font-medium text-gray-700">Engagement Score: {(Math.random() * 100).toFixed(0)}%</p>
                <div className="w-full bg-gray-200 rounded-full h-2.5 mt-1">
                  <div className="bg-green-600 h-2.5 rounded-full" style={{ width: `${(Math.random() * 100).toFixed(0)}%` }}></div>
                </div>
              </div>
            </div>
          </div>
        </div>
      </div>
    </div>
  );
};

export default AdDetailsPage;<|MERGE_RESOLUTION|>--- conflicted
+++ resolved
@@ -4,11 +4,7 @@
 import { useQuery } from '@apollo/client';
 import { ChevronLeft, Bell, CheckCircle, Truck, Trophy, XCircle, Loader2 } from 'lucide-react';
 import { AreaChart, Area, XAxis, Tooltip, ResponsiveContainer } from 'recharts';
-<<<<<<< HEAD
-import { GET_MY_ADS } from '../../graphql/user/queries/getMyAds';
-=======
 import { GET_MY_ADS } from '../../graphql/admin/queries/getAd';
->>>>>>> a7ff3ecc
 
 // Ad type (updated to include startTime and endTime)
 type Ad = {
@@ -250,19 +246,18 @@
   };
 
   return (
-    <div className="min-h-screen bg-white ml-60">
-
-      <div className="bg-white rounded-lg p-8 grid grid-cols-2 gap-8">
+    <div className="min-h-screen bg-gray-100 ml-60">
+
+      <div className="bg-gray-100 rounded-lg p-8 grid grid-cols-2 gap-8">
         {/* LEFT Section (Details, Description, Price, Profit Chart / Notifications) */}
         <div className="flex flex-col space-y-8">
           {/* Back button moved here, above the status and title */}
-                    <button
-                      onClick={() => navigate('/advertisements')}
-                      className="flex items-center text-gray-600 hover:text-gray-800"
-                    >
-                      <ChevronLeft className="w-5 h-5 mr-1" />
-                      Back to Advertisements
-                    </button>
+          <button
+            onClick={() => navigate('/advertisements')}
+            className="py-2 text-gray-800 rounded-lg hover:bg-gray-300 transition-colors flex items-center mb-4" // Added mb-4 for spacing
+          >
+            <ChevronLeft size={20} className="mr-2" /> Back to Advertisements
+          </button>
           
           <div>
             <span className={`inline-block px-3 py-1 text-sm font-semibold rounded-full ${ad.status === 'PENDING' ? 'bg-yellow-100 text-yellow-800' : ad.status === 'APPROVED' ? 'bg-green-100 text-green-800' : ad.status === 'REJECTED' ? 'bg-red-100 text-red-800' : 'bg-gray-100 text-gray-800'}`}>
