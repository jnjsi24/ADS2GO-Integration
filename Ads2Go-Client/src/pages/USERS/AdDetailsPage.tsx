--- conflicted
+++ resolved
@@ -173,19 +173,8 @@
   // Function to fetch device ID from material ID
   const fetchDeviceId = async (materialId: string) => {
     try {
-<<<<<<< HEAD
-      const apiUrl = process.env.REACT_APP_API_URL;
-      if (!apiUrl) {
-        console.error('API URL not configured');
-        setDeviceId('TABLET-21G93-1758642873206');
-        return;
-      }
-      const response = await fetch(
-        `${apiUrl}/screenTracking/deviceByMaterial/${materialId}`
-=======
       const response = await fetch(
         `${process.env.REACT_APP_API_URL || 'http://localhost:5000'}/screenTracking/deviceByMaterial/${materialId}`
->>>>>>> 24088497
       );
       const result = await response.json();
       
