import React, { useState } from 'react';
import { useNavigate } from 'react-router-dom';
import { useQuery, useMutation } from '@apollo/client';
import { ChevronLeft, ChevronRight, Upload, Play, Pause, Loader2, Calendar } from 'lucide-react';
import { storage } from '../../firebase/init';
import { ref, uploadBytes, getDownloadURL } from 'firebase/storage';
import { GET_ALL_ADS_PLANS } from '../../graphql/admin';
import { GET_MATERIALS_BY_CATEGORY_AND_VEHICLE } from '../../graphql/admin';
import { CREATE_AD } from '../../graphql/admin';

type MaterialCategory = 'DIGITAL' | 'NON-DIGITAL';
type VehicleType = 'CAR' | 'MOTORCYCLE' | 'BUS' | 'JEEP' | 'E_TRIKE';

type AdsPlan = {
  _id: string;
  name: string;
  description: string;
  durationDays: number;
  totalPrice: number;
  materialType: string;
  vehicleType: VehicleType;
  numberOfDevices: number;
  adLengthSeconds: number;
  category: MaterialCategory;
  status: string;
};

type AdvertisementForm = {
  title: string;
  description: string;
  adType?: 'DIGITAL' | 'NON_DIGITAL';
  planId: string;
  materialId: string;
  mediaFile?: File;
  mediaPreview?: string;
  startDate: string; // Changed from startTime to startDate for better UX
};

const CreateAdvertisement: React.FC = () => {
  const navigate = useNavigate();
  const [currentStep, setCurrentStep] = useState(1);
  const [selectedPlan, setSelectedPlan] = useState<AdsPlan | null>(null);
<<<<<<< HEAD
=======
  const [activePlanIndex, setActivePlanIndex] = useState(0);
  const [showToast, setShowToast] = useState(false);
  const [isSubmissionInProgress, setIsSubmissionInProgress] = useState(false); // New state to track submission

  // State for custom calendar
  const [currentDate, setCurrentDate] = useState(new Date()); // Initialize with today's date (September 5, 2025)
  const [selectedDate, setSelectedDate] = useState(new Date()); // Initialize with today's date

// Function to generate days for the current month
const getDaysInMonth = (date: Date) => {
  
  const year = date.getFullYear();
  const month = date.getMonth();
  const days = new Date(year, month + 1, 0).getDate();
  const firstDay = new Date(year, month, 1).getDay();
  const daysArray = [];
  for (let i = 0; i < firstDay; i++) {
    daysArray.push(null);
  }
  for (let i = 1; i <= days; i++) {
    daysArray.push(i);
  }
  return daysArray;
};

// Handle date selection
const today = new Date(); // Current date

// Handle date selection
const handleDateClick = (day: number | null) => {
  if (day) {
    const newDate = new Date(currentDate.getFullYear(), currentDate.getMonth(), day);

    // Prevent selecting past dates
    if (newDate < new Date(today.getFullYear(), today.getMonth(), today.getDate())) {
      return;
    }

    setSelectedDate(newDate);
    setFormData({ ...formData, startDate: newDate.toISOString().split('T')[0] });
  }
};


// Navigate to previous month
const prevMonth = () => {
  setCurrentDate(new Date(currentDate.getFullYear(), currentDate.getMonth() - 1, 1));
};

// Navigate to next month
const nextMonth = () => {
  setCurrentDate(new Date(currentDate.getFullYear(), currentDate.getMonth() + 1, 1));
};

>>>>>>> 88a7e0f9
  const [formData, setFormData] = useState<AdvertisementForm>({
    title: '',
    description: '',
    planId: '',
    materialId: '',
    startDate: new Date().toISOString().split('T')[0], // Default to today's date
  });
  const [materials, setMaterials] = useState<any[]>([]);
  const [isVideoPlaying, setIsVideoPlaying] = useState(false);
  const [uploadProgress, setUploadProgress] = useState<number | null>(null);
  const [errors, setErrors] = useState<{ 
    plan?: string; 
    material?: string; 
    title?: string; 
    description?: string; 
    startDate?: string; 
    mediaFile?: string; 
  }>({});
  const [mediaDurationSec, setMediaDurationSec] = useState<number | null>(null);

  // Function to calculate end date based on start date and duration
  const calculateEndDate = (startDate: string, durationDays: number): string => {
    const start = new Date(startDate);
    const end = new Date(start.getTime() + durationDays * 24 * 60 * 60 * 1000);
    return end.toISOString().split('T')[0];
  };

  // Function to format date for display
  const formatDateForDisplay = (dateString: string): string => {
    const date = new Date(dateString);
    return date.toLocaleDateString('en-US', {
      year: 'numeric',
      month: 'long',
      day: 'numeric'
    });
  };

  // Automatically fetch and select material based on selected plan
  const { loading: loadingMaterials } = useQuery(GET_MATERIALS_BY_CATEGORY_AND_VEHICLE, {
    variables: { 
      category: selectedPlan?.category as any,
      vehicleType: selectedPlan?.vehicleType as any
    },
    skip: !selectedPlan,
    onCompleted: (data) => {
      if (data?.getMaterialsByCategoryAndVehicle?.length > 0) {
        setMaterials(data.getMaterialsByCategoryAndVehicle);
    
        // Try to find a material that matches the plan's materialType
        const matchingMaterial = data.getMaterialsByCategoryAndVehicle.find(
          (m: any) => m.materialType === selectedPlan?.materialType
        );
    
        if (matchingMaterial) {
          setFormData(prev => ({ ...prev, materialId: matchingMaterial.id }));
        } else {
          // fallback: pick first material if exact match not found
          setFormData(prev => ({ ...prev, materialId: data.getMaterialsByCategoryAndVehicle[0]?.id || '' }));
        }
      } else {
        setMaterials([]);
        setFormData(prev => ({ ...prev, materialId: '' }));
      }
    },
    onError: (error) => {
      console.error('Error fetching materials:', error);
      setMaterials([]);
      setFormData(prev => ({ ...prev, materialId: '' }));
    }
  });

  // Fetch ads plans
  const { data, loading, error } = useQuery(GET_ALL_ADS_PLANS, {
    onCompleted: (data) => {
      console.log('Fetched plans:', data);
    },
    onError: (error) => {
      console.error('Error fetching plans:', error);
    }
  });

  const [createAd, { loading: isSubmitting }] = useMutation(CREATE_AD, {
    onCompleted: () => {
      setIsSubmissionInProgress(false); // Reset submission state on success
      navigate('/advertisements');
    },
    onError: (error) => {
      console.error('Error creating ad:', error);
      setIsSubmissionInProgress(false); // Reset submission state on error
    }
  });

  // Transform the data to match the expected AdsPlan type
  const plans: AdsPlan[] = React.useMemo(() => {
    if (!data?.getAllAdsPlans) return [];
    
    console.log('Raw plans data:', data.getAllAdsPlans);
    
    return data.getAllAdsPlans
      .filter((plan: any) => {
        const isRunning = plan.status === 'RUNNING';
        console.log(`Plan ${plan.id} (${plan.name}):`, { 
          status: plan.status, 
          isRunning,
          hasMaterialType: !!plan.materialType,
          hasVehicleType: !!plan.vehicleType
        });
        return isRunning;
      })
      .map((plan: any) => ({
        _id: plan.id,
        name: plan.name,
        description: plan.description,
        durationDays: plan.durationDays || 30,
        totalPrice: plan.totalPrice || 0,
        materialType: plan.materialType,
        vehicleType: plan.vehicleType,
        numberOfDevices: plan.numberOfDevices || 1,
        adLengthSeconds: plan.adLengthSeconds || 30,
        category: plan.category || 'STANDARD',
        status: plan.status || 'ACTIVE'
      }));
  }, [data]);

  const handleFileUpload = (e: React.ChangeEvent<HTMLInputElement>) => {
    const file = e.target.files?.[0];
    if (file) {
      // Require plan selected first to know allowed ad length for videos
      if (!selectedPlan) {
        setErrors(prev => ({ ...prev, mediaFile: 'Please select a plan first' }));
        return;
      }

      // Validate file type by extension
      const allowedExtensions = ['jpg', 'jpeg', 'png', 'mp4', 'mov', 'webm', 'avi'];
      const extension = (file.name.split('.').pop() || '').toLowerCase();
      if (!allowedExtensions.includes(extension)) {
        setErrors(prev => ({ ...prev, mediaFile: 'Unsupported file type. Allowed types: JPG, JPEG, PNG, MP4, MOV, WEBM, AVI.' }));
        return;
      }

      // Dynamic file size limit
      let maxSizeMB = 50; // default for images and as baseline
      if (file.type.startsWith('video/')) {
        const adLen = selectedPlan?.adLengthSeconds || 30;
        // Heuristic limits by ad length
        if (adLen <= 20) maxSizeMB = 150;
        else if (adLen <= 30) maxSizeMB = 250;
        else if (adLen <= 60) maxSizeMB = 400;
        else maxSizeMB = 500;
      }
      const maxSizeBytes = maxSizeMB * 1024 * 1024;
      if (file.size > maxSizeBytes) {
        setErrors(prev => ({ ...prev, mediaFile: `File is too large. Maximum allowed size for this plan is ${maxSizeMB} MB.` }));
        return;
      }

      const previewUrl = URL.createObjectURL(file);

      // If video, check duration <= plan's adLengthSeconds
      if (file.type.startsWith('video/')) {
        const videoEl = document.createElement('video');
        videoEl.preload = 'metadata';
        videoEl.src = previewUrl;
        videoEl.onloadedmetadata = () => {
          const duration = videoEl.duration; // in seconds
          setMediaDurationSec(duration);
          const maxAllowed = selectedPlan?.adLengthSeconds || 0;
          if (duration > maxAllowed + 0.2) { // small tolerance ~200ms
            setErrors(prev => ({ 
              ...prev, 
              mediaFile: `Video is too long. Maximum allowed length for this plan is ${maxAllowed} seconds.` 
            }));
            // Do not set the invalid file
            URL.revokeObjectURL(previewUrl);
            return;
          }

          // Valid video: set state
          setFormData({
            ...formData,
            mediaFile: file,
            mediaPreview: previewUrl
          });
          setErrors(prev => ({ ...prev, mediaFile: undefined }));
        };
        videoEl.onerror = () => {
          setErrors(prev => ({ ...prev, mediaFile: 'Could not load video metadata. Please try a different file.' }));
          URL.revokeObjectURL(previewUrl);
        };
        return; // wait for metadata before setting state
      }

      // Non-video: set immediately
      setMediaDurationSec(null);
      setFormData({
        ...formData,
        mediaFile: file,
        mediaPreview: previewUrl
      });
      setErrors(prev => ({ ...prev, mediaFile: undefined }));
    }
  };

  // Firebase Storage upload function
  const uploadFileToFirebase = async (file: File): Promise<string> => {
    try {
      setUploadProgress(0);
      
      // Generate unique filename with timestamp
      const timestamp = new Date().getTime();
      const fileExtension = file.name.split('.').pop() || '';
      const fileName = `advertisements/${timestamp}_${file.name}`;
      
      // Create Firebase Storage reference
      const storageRef = ref(storage, fileName);
      
      console.log('Uploading file to Firebase:', fileName, 'Size:', file.size, 'bytes');
      
      // Upload file to Firebase Storage
      const snapshot = await uploadBytes(storageRef, file);
      
      // Get download URL
      const downloadURL = await getDownloadURL(snapshot.ref);
      
      console.log('File uploaded successfully. Download URL:', downloadURL);
      setUploadProgress(100);
      
      return downloadURL;
    } catch (error) {
      console.error('Error uploading file to Firebase:', error);
      throw new Error('Failed to upload media file to Firebase Storage');
    } finally {
      setUploadProgress(null);
    }
  };

  const handleSubmit = async (e: React.FormEvent) => {
    e.preventDefault();
    
    // Prevent multiple submissions
    if (isSubmissionInProgress || isSubmitting) {
      return;
    }
    
    setIsSubmissionInProgress(true);
    
    const newErrors: typeof errors = {};
    if (!selectedPlan) {
      newErrors.plan = 'Please select a plan first';
    }
    if (!formData.materialId) {
      newErrors.material = 'No suitable material found for the selected plan';
    }

    // Trimmed checks for text fields
    if (!formData.title || !formData.title.trim()) {
      newErrors.title = 'Please fill out this field';
    }
    if (!formData.description || !formData.description.trim()) {
      newErrors.description = 'Please fill out this field';
    }

    if (!formData.mediaFile) {
      newErrors.mediaFile = 'Please upload a media file';
    }

    if (!formData.startDate) {
      newErrors.startDate = 'Please select a start date';
    }

    // Ensure start date is not in the past
    const startDateOnly = new Date(formData.startDate);
    const todayDateOnly = new Date(new Date().toISOString().split('T')[0]);
    if (startDateOnly < todayDateOnly) {
      newErrors.startDate = 'Please select a start date that is today or later';
    }

    setErrors(newErrors);
    if (Object.keys(newErrors).length > 0) {
      setIsSubmissionInProgress(false); // Reset submission state if validation fails
      return;
    }

    try {
      // Upload media file to Firebase Storage
      if (!formData.mediaFile) {
        setErrors(prev => ({ ...prev, mediaFile: 'Please upload a media file' }));
        setIsSubmissionInProgress(false);
        return;
      }
      const mediaFileURL = await uploadFileToFirebase(formData.mediaFile as File);

      // Determine ad format based on file type
      const fileExtension = (formData.mediaFile.name.split('.').pop() || '').toLowerCase();
      const isVideo = ['mp4', 'mov', 'avi', 'webm'].includes(fileExtension);
      
      // Calculate start and end times
      const startTime = new Date(formData.startDate).toISOString();
      if (!selectedPlan) {
        setErrors(prev => ({ ...prev, plan: 'Please select a plan first' }));
        setIsSubmissionInProgress(false);
        return;
      }
      const endTime = new Date(
        new Date(formData.startDate).getTime() + selectedPlan!.durationDays * 24 * 60 * 60 * 1000
      ).toISOString();
      
      // Prepare the input for createAd mutation
      const input = {
        title: formData.title,
        description: formData.description,
        materialId: formData.materialId,
        planId: selectedPlan._id,
        adType: selectedPlan.category === 'DIGITAL' ? 'DIGITAL' : 'NON_DIGITAL',
        adFormat: isVideo ? 'VIDEO' : 'IMAGE',
        price: selectedPlan!.totalPrice,
        status: 'PENDING',
        startTime: startTime,
        endTime: endTime,
        mediaFile: mediaFileURL // Use Firebase download URL instead of local path
      };

      // Create the ad with the Firebase media URL
      await createAd({
        variables: { input },
      });
<<<<<<< HEAD

      // Show success message and navigate back to advertisements page
      alert('Advertisement created successfully!');
      navigate('/advertisements');
    } catch (error) {
      console.error('Error creating advertisement:', error);
=======

      // Show toast instead of alert
      setShowToast(true);

      // Auto-hide after 3 seconds
      setTimeout(() => {
        setShowToast(false);
        navigate('/advertisements'); // navigate after toast disappears
      }, 3000);

    } catch (error) {
      console.error('Error creating advertisement:', error);
      setIsSubmissionInProgress(false); // Reset submission state on error
>>>>>>> 88a7e0f9
      alert('Failed to create advertisement. Please try again.');
    }
  };

  const canProceedToStep = (step: number) => {
    switch (step) {
      case 2:
        return selectedPlan !== null && formData.materialId !== '';
      case 3:
        return formData.title && formData.description && formData.startDate;
      case 4:
        return formData.mediaFile;
      default:
        return true;
    }
  };

  const renderStepIndicator = () => (
    <div className="flex items-center justify-center mb-8">
      {['Select Plan', 'Ad Details', 'Upload Media', 'Review'].map((step, index) => (
        <React.Fragment key={index}>
          <div className="flex flex-col items-center">
            <div
              className={`w-8 h-8 rounded-full flex items-center justify-center ${
                currentStep > index + 1 || (currentStep === index + 1 && canProceedToStep(currentStep))
                  ? 'bg-[#251f70] text-white'
                  : 'bg-gray-200 text-gray-600'
              }`}
            >
              {index + 1}
            </div>
            <span className="text-xs mt-1 text-gray-600">{step}</span>
          </div>
          {index < 3 && (
            <div className="w-16 h-1 bg-gray-200 mx-2 mt-4">
              <div
                className={`h-full ${
                  currentStep > index + 1 ? 'bg-[#251f70]' : 'bg-gray-200'
                }`}
                style={{
                  width: currentStep > index + 1 ? '100%' : '0%',
                  transition: 'width 0.3s ease-in-out',
                }}
              />
            </div>
          )}
        </React.Fragment>
      ))}
    </div>
  );

  const renderStep1 = () => (
<<<<<<< HEAD
    <div>
      <h2 className="text-2xl font-semibold mb-6 text-center">Choose Your Plan</h2>
      {loading ? (
        <div className="flex justify-center items-center py-12">
          <Loader2 className="w-8 h-8 animate-spin text-[#251f70]" />
          <span className="ml-2">Loading plans...</span>
        </div>
      ) : error ? (
        <div className="text-center py-8 text-red-500">
          Error loading plans. Please try again later.
        </div>
      ) : plans.length === 0 ? (
        <div className="text-center py-8 text-gray-500">
          No active plans available at the moment.
        </div>
      ) : (
        <div className="grid grid-cols-1 md:grid-cols-2 lg:grid-cols-3 gap-6">
          {plans.map((plan) => (
            <div
              key={plan._id}
              className={`border-2 rounded-lg p-6 cursor-pointer transition-all ${
                selectedPlan?._id === plan._id
                  ? 'border-[#251f70] bg-blue-50'
                  : 'border-gray-200 hover:border-gray-300'
              }`}
              onClick={() => {
                setSelectedPlan(plan);
                setFormData({ 
                  ...formData, 
                  planId: plan._id,
                  adType: plan.category === 'DIGITAL' ? 'DIGITAL' : 'NON_DIGITAL'
                });
              }}
            >
              <h3 className="text-xl font-semibold mb-2">{plan.name}</h3>
              <p className="text-gray-600 mb-4">{plan.description}</p>
              <div className="space-y-2 text-sm">
                <div className="flex justify-between">
                  <span>Duration:</span>
                  <span className="font-medium">{plan.durationDays} days</span>
                </div>
                <div className="flex justify-between">
                  <span>Vehicles:</span>
                  <span className="font-medium">{plan.vehicleType}</span>
                </div>
                <div className="flex justify-between">
                  <span>Material:</span>
                  <span className="font-medium">{plan.materialType}</span>
                </div>
                <div className="flex justify-between">
                  <span>Devices:</span>
                  <span className="font-medium">{plan.numberOfDevices}</span>
                </div>
                <div className="flex justify-between">
                  <span>Ad Length:</span>
                  <span className="font-medium">{plan.adLengthSeconds}s</span>
                </div>
                <div className="border-t pt-2 mt-4">
                  <div className="flex justify-between text-lg font-bold">
                    <span>Total Price:</span>
                    <span className="text-[#251f70]">₱{plan.totalPrice.toLocaleString()}</span>
=======
  <div>
    <h2 className="text-2xl font-semibold mb-6 text-center">Choose Your Plan</h2>

    {loading ? (
      <div className="flex justify-center items-center py-12">
        <Loader2 className="w-8 h-8 animate-spin text-[#251f70]" />
        <span className="ml-2">Loading plans...</span>
      </div>
    ) : error ? (
      <div className="text-center py-8 text-red-500">
        Error loading plans. Please try again later.
      </div>
    ) : plans.length === 0 ? (
      <div className="text-center py-8 text-gray-500">
        No active plans available at the moment.
      </div>
    ) : (
      <div className="relative h-[550px] flex items-center justify-center overflow-hidden">
        <div className="absolute inset-0 flex items-center justify-center">
          {plans.map((plan, index) => {
            let transformClass = "scale-90 opacity-0";
            if (index === activePlanIndex) {
              transformClass = "scale-105 opacity-100 z-20"; // front card slightly bigger
            } else if (index === (activePlanIndex + 1) % plans.length) {
              transformClass = "translate-x-[40%] scale-100 opacity-60 z-10"; // right
            } else if (index === (activePlanIndex - 1 + plans.length) % plans.length) {
              transformClass = "translate-x-[-40%] scale-100 opacity-60 z-10"; // left
            }

            return (
              <div
                key={plan._id}
                className={`absolute mb-8 w-full max-w-md h-[480px] transform transition-all duration-500 ${transformClass}`}
                onClick={() => setActivePlanIndex(index)} // ðŸ†• click side card to bring it front
              >
                <div
                  className={`border-2 rounded-lg p-6 cursor-pointer shadow-md h-full flex flex-col justify-between transition-all ${
                    selectedPlan?._id === plan._id
                      ? "shadow-xl bg-white border-gray-400"
                      : "border-gray-200 hover:border-gray-300 bg-white"
                  }`}
                >
                  <h3 className="text-xl mt-4 font-semibold mb-2">{plan.name}</h3>
                  <p className="text-gray-600 mb-4">{plan.description}</p>
                  <div className="space-y-2 text-sm">
                    <div className="flex justify-between">
                      <span>Duration:</span>
                      <span className="font-medium">{plan.durationDays} days</span>
                    </div>
                    <div className="flex justify-between">
                      <span>Vehicles:</span>
                      <span className="font-medium">{plan.vehicleType}</span>
                    </div>
                    <div className="flex justify-between">
                      <span>Material:</span>
                      <span className="font-medium">{plan.materialType}</span>
                    </div>
                    <div className="flex justify-between">
                      <span>Devices:</span>
                      <span className="font-medium">{plan.numberOfDevices}</span>
                    </div>
                    <div className="flex justify-between">
                      <span>Ad Length:</span>
                      <span className="font-medium">{plan.adLengthSeconds}s</span>
                    </div>
                    <div className="border-t pt-2 mt-4">
                      <div className="flex justify-between text-lg font-bold">
                        <span>Total Price:</span>
                        <span className="text-[#251f70]">
                          ₱{plan.totalPrice.toLocaleString()}
                        </span>
                      </div>
                    </div>
>>>>>>> 88a7e0f9
                  </div>
                </div>
              </div>
            </div>
          ))}
        </div>
      )}

      {/* Show automatic material selection status */}
      {selectedPlan && (
        <div className="mt-8 p-4 bg-blue-50 rounded-lg border border-blue-200">
          <h3 className="font-medium text-blue-800 mb-2">Automatic Material Selection</h3>
          {loadingMaterials ? (
            <div className="flex items-center text-blue-700">
              <Loader2 className="w-4 h-4 animate-spin mr-2" />
              Finding compatible materials...
            </div>
          ) : formData.materialId ? (
            <div className="text-blue-700">
              <p className="text-sm">
                ✓ Compatible material automatically selected for your {selectedPlan.category} plan 
                on {selectedPlan.vehicleType} vehicles.
              </p>
              {materials.length > 0 && (
                <p className="text-sm mt-1">
                  Material ID: {materials.find(m => m.id === formData.materialId)?.materialId}
                  </p>
              )}
            </div>
          ) : (
            <div className="text-red-700">
              <p className="text-sm">
                ⚠ No compatible materials found for this plan. Please contact support.
              </p>
            </div>
          )}
        </div>
      )}
    </div>
  );

  // Step 2: Advertisement Details (previously step 3)
  const renderStep2 = () => (
    <div className="max-w-2xl mx-auto">
      <h2 className="text-2xl font-semibold mb-6 text-center">Advertisement Details</h2>
      <div className="space-y-6">
        <div>
          <label className="block text-sm font-medium text-gray-700 mb-2">
            Advertisement Title *
          </label>
          <input
            type="text"
            value={formData.title}
            onChange={(e) => setFormData({ ...formData, title: e.target.value })}
            className="w-full p-3 border border-gray-300 rounded-md focus:outline-none focus:ring-2 focus:ring-[#251f70]"
            placeholder="Enter advertisement title"
            required
          />
          {errors.title && (
            <p className="text-sm text-red-600 mt-1">{errors.title}</p>
          )}
        </div>
        
        <div>
          <label className="block text-sm font-medium text-gray-700 mb-2">
            Description *
          </label>
          <textarea
            value={formData.description}
            onChange={(e) => setFormData({ ...formData, description: e.target.value })}
            className="w-full p-3 border border-gray-300 rounded-md focus:outline-none focus:ring-2 focus:ring-[#251f70] h-32"
            placeholder="Describe your advertisement"
            required
          />
          {errors.description && (
            <p className="text-sm text-red-600 mt-1">{errors.description}</p>
          )}
        </div>

        <div>
          <label className="block text-sm font-medium text-gray-700 mb-2">
            Campaign Start Date *
          </label>
          <div className="relative">
            <input
              type="date"
              value={formData.startDate}
              onChange={(e) => setFormData({ ...formData, startDate: e.target.value })}
              min={new Date().toISOString().split('T')[0]} // Prevent selecting past dates
              className="w-full p-3 border border-gray-300 rounded-md focus:outline-none focus:ring-2 focus:ring-[#251f70] pl-10"
              required
            />
            <Calendar className="w-5 h-5 text-gray-400 absolute left-3 top-1/2 transform -translate-y-1/2" />
          </div>
          {selectedPlan && formData.startDate && (
            <p className="text-sm text-gray-600 mt-2">
              Campaign will end on: <span className="font-medium">
                {formatDateForDisplay(calculateEndDate(formData.startDate, selectedPlan.durationDays))}
              </span>
            </p>
          )}
          {errors.startDate && (
            <p className="text-sm text-red-600 mt-2">{errors.startDate}</p>
          )}
        </div>

        {selectedPlan && (
          <div className="bg-gray-50 p-4 rounded-md">
            <h3 className="font-semibold mb-2">Selected Plan: {selectedPlan.name}</h3>
            <p className="text-sm text-gray-600">
              Duration: {selectedPlan.durationDays} days | 
              Price: ₱{selectedPlan.totalPrice.toLocaleString()} | 
              Ad Length: {selectedPlan.adLengthSeconds} seconds
            </p>
            {materials.length > 0 && formData.materialId && (
              <p className="text-sm text-gray-600 mt-2">
                Material: {materials.find(m => m.id === formData.materialId)?.materialType} 
                (ID: {materials.find(m => m.id === formData.materialId)?.materialId})
              </p>
            )}
          </div>
        )}
      </div>
    </div>
  );

  // Step 3: Upload Media (previously step 4)
  const renderStep3 = () => (
    <div className="max-w-2xl mx-auto">
      <h2 className="text-2xl font-semibold mb-6 text-center">Upload Media</h2>
      <div className="space-y-6">
        <div className="border-2 border-dashed border-gray-300 rounded-lg p-8 text-center">
          <input
            type="file"
            accept="image/*,video/mp4,video/quicktime,video/webm,video/x-msvideo"
            onChange={handleFileUpload}
            className="hidden"
            id="media-upload"
          />
          <label
            htmlFor="media-upload"
            className="cursor-pointer flex flex-col items-center"
          >
            <Upload className="w-12 h-12 text-gray-400 mb-4" />
            <p className="text-lg font-medium text-gray-700">
              Click to upload media file
            </p>
            <p className="text-sm text-gray-500 mt-2">
              Supports: JPG, PNG, MP4. Max image size: 50MB. Max video size: {
                selectedPlan ? (
                  selectedPlan.adLengthSeconds <= 20 ? '150MB' :
                  selectedPlan.adLengthSeconds <= 30 ? '250MB' :
                  selectedPlan.adLengthSeconds <= 60 ? '400MB' : '500MB'
                ) : 'based on plan'
              }.
            </p>
          </label>
          {errors.mediaFile && (
            <p className="text-sm text-red-600 mt-3">{errors.mediaFile}</p>
          )}
        </div>

        {/* Upload Progress Indicator */}
        {uploadProgress !== null && (
          <div className="mt-4">
            <div className="flex justify-between text-sm text-gray-600 mb-2">
              <span>Uploading to Firebase...</span>
              <span>{uploadProgress}%</span>
            </div>
            <div className="w-full bg-gray-200 rounded-full h-2">
              <div
                className="bg-[#251f70] h-2 rounded-full transition-all duration-300"
                style={{ width: `${uploadProgress}%` }}
              ></div>
            </div>
          </div>
        )}

        {formData.mediaPreview && (
          <div className="mt-6">
            <h3 className="text-lg font-medium mb-4">Preview:</h3>
            <div className="border rounded-lg overflow-hidden">
              {formData.mediaFile?.type.startsWith('video/') ? (
                <div className="relative">
                  <video
                    src={formData.mediaPreview}
                    className="w-full h-64 object-cover"
                    controls={false}
                    muted
                    ref={(video) => {
                      if (video) {
                        if (isVideoPlaying) {
                          video.play();
                        } else {
                          video.pause();
                        }
                      }
                    }}
                  />
                  <button
                    onClick={() => setIsVideoPlaying(!isVideoPlaying)}
                    className="absolute inset-0 flex items-center justify-center bg-black bg-opacity-30 text-white"
                  >
                    {isVideoPlaying ? (
                      <Pause className="w-12 h-12" />
                    ) : (
                      <Play className="w-12 h-12" />
                    )}
                  </button>
                </div>
              ) : (
                <img
                  src={formData.mediaPreview}
                  alt="Preview"
                  className="w-full h-64 object-cover"
                />
              )}
            </div>
            <div className="mt-2 text-sm text-gray-600">
              File: {formData.mediaFile?.name} ({Math.round((formData.mediaFile?.size || 0) / 1024 / 1024 * 100) / 100} MB)
            </div>
          </div>
        )}

        {selectedPlan && (
          <div className="bg-yellow-50 border border-yellow-200 rounded-md p-4">
            <p className="text-sm text-yellow-800">
              <strong>Note:</strong> Your media should be exactly {selectedPlan.adLengthSeconds} seconds long 
              for optimal display on {selectedPlan.materialType} devices.
            </p>
          </div>
        )}
      </div>
    </div>
  );

  // Step 4: Review & Submit (previously step 5)
  const renderStep4 = () => (
    <div className="max-w-2xl mx-auto">
      <h2 className="text-2xl font-semibold mb-6 text-center">Review & Submit</h2>
      <div className="space-y-6">
        <div className="bg-white border rounded-lg p-6 shadow-sm">
          <h3 className="text-lg font-semibold mb-4">Advertisement Details</h3>
          <div className="grid grid-cols-2 gap-4 text-sm">
            <div>
              <span className="font-medium">Title:</span>
              <p className="text-gray-600">{formData.title}</p>
            </div>
            <div>
              <span className="font-medium">Type:</span>
              <p className="text-gray-600">{formData.adType}</p>
            </div>
            <div className="col-span-2">
              <span className="font-medium">Description:</span>
              <p className="text-gray-600">{formData.description}</p>
            </div>
          </div>
        </div>

        <div className="bg-white border rounded-lg p-6 shadow-sm">
          <h3 className="text-lg font-semibold mb-4">Campaign Schedule</h3>
          <div className="grid grid-cols-2 gap-4 text-sm">
            <div>
              <span className="font-medium">Start Date:</span>
              <p className="text-gray-600">{formatDateForDisplay(formData.startDate)}</p>
            </div>
            <div>
              <span className="font-medium">End Date:</span>
              <p className="text-gray-600">
                {selectedPlan ? formatDateForDisplay(calculateEndDate(formData.startDate, selectedPlan.durationDays)) : 'N/A'}
              </p>
            </div>
            <div className="col-span-2">
              <span className="font-medium">Campaign Duration:</span>
              <p className="text-gray-600">{selectedPlan?.durationDays} days</p>
            </div>
          </div>
        </div>

        {selectedPlan && (
          <div className="bg-white border rounded-lg p-6 shadow-sm">
            <h3 className="text-lg font-semibold mb-4">Selected Plan & Material</h3>
            <div className="grid grid-cols-2 gap-4 text-sm">
              <div>
                <span className="font-medium">Plan:</span>
                <p className="text-gray-600">{selectedPlan.name}</p>
              </div>
              <div>
                <span className="font-medium">Duration:</span>
                <p className="text-gray-600">{selectedPlan.durationDays} days</p>
              </div>
              <div>
                <span className="font-medium">Vehicle Type:</span>
                <p className="text-gray-600">{selectedPlan.vehicleType}</p>
              </div>
              <div>
                <span className="font-medium">Material:</span>
                <p className="text-gray-600">{selectedPlan.materialType}</p>
              </div>
              <div>
                <span className="font-medium">Devices:</span>
                <p className="text-gray-600">{selectedPlan.numberOfDevices}</p>
              </div>
              <div>
                <span className="font-medium">Total Price:</span>
                <p className="text-[#251f70] font-bold">₱{selectedPlan.totalPrice.toLocaleString()}</p>
              </div>
              {materials.length > 0 && formData.materialId && (
                <div className="col-span-2">
                  <span className="font-medium">Auto-selected Material:</span>
                  <p className="text-gray-600">
                    {materials.find(m => m.id === formData.materialId)?.materialType} 
                    (ID: {materials.find(m => m.id === formData.materialId)?.materialId})
                  </p>
                </div>
              )}
            </div>
          </div>
        )}

        {formData.mediaPreview && (
          <div className="bg-white border rounded-lg p-6 shadow-sm">
            <h3 className="text-lg font-semibold mb-4">Media Preview</h3>
            <div className="border rounded-lg overflow-hidden">
              {formData.mediaFile?.type.startsWith('video/') ? (
                <video
                  src={formData.mediaPreview}
                  className="w-full h-48 object-cover"
                  controls
                />
              ) : (
                <img
                  src={formData.mediaPreview}
                  alt="Media preview"
                  className="w-full h-48 object-cover"
                />
              )}
            </div>
            <p className="text-sm text-gray-600 mt-2">
              File: {formData.mediaFile?.name}
            </p>
          </div>
        )}

        <div className="bg-blue-50 border border-blue-200 rounded-md p-4">
          <p className="text-sm text-blue-800">
            By creating this advertisement, you agree to pay ₱{selectedPlan?.totalPrice.toLocaleString()} 
            for a {selectedPlan?.durationDays}-day campaign starting on {formatDateForDisplay(formData.startDate)}. 
            Your advertisement will be submitted for review and you'll be notified once it's approved.
          </p>
        </div>
      </div>
    </div>
  );

  return (
    <div className="flex-1 pl-60 pb-6 bg-gray-50 min-h-screen">
      <div className="bg-white p-6 shadow">
        <div className="flex items-center mb-6">
          <button
            onClick={() => navigate('/advertisements')}
            className="flex items-center text-gray-600 hover:text-gray-800"
          >
            <ChevronLeft className="w-5 h-5 mr-1" />
            Back to Advertisements
          </button>
          <h1 className="text-2xl font-bold ml-4">Create New Advertisement</h1>
        </div>
        
        <div className="max-w-4xl mx-auto bg-white p-8 rounded-lg shadow-md">
          {renderStepIndicator()}
          
          <div className="mb-8">
            {currentStep === 1 && renderStep1()}
            {currentStep === 2 && renderStep2()}
            {currentStep === 3 && renderStep3()}
            {currentStep === 4 && renderStep4()}
          </div>
          
          <div className="flex justify-between">
            <button
              type="button"
              onClick={() => setCurrentStep(prev => Math.max(1, prev - 1))}
              disabled={currentStep === 1}
              className={`px-4 py-2 rounded-md ${
                currentStep === 1 ? 'bg-gray-200 text-gray-400 cursor-not-allowed' : 'bg-gray-200 text-gray-700 hover:bg-gray-300'
              }`}
            >
              Previous
            </button>
            
            {currentStep < 4 ? (
              <button
                type="button"
                onClick={() => setCurrentStep(prev => prev + 1)}
                disabled={!canProceedToStep(currentStep + 1)}
                className={`px-4 py-2 rounded-md ${
                  !canProceedToStep(currentStep + 1) ? 'bg-gray-200 text-gray-400 cursor-not-allowed' : 'bg-[#251f70] text-white hover:bg-[#1a1652]'
                }`}
              >
                Next
              </button>
            ) : (
              <button
                type="button"
                onClick={handleSubmit}
<<<<<<< HEAD
                disabled={!canProceedToStep(currentStep) || isSubmitting}
                className={`px-4 py-2 rounded-md flex items-center ${
                  !canProceedToStep(currentStep) || isSubmitting
=======
                disabled={!canProceedToStep(currentStep) || isSubmitting || isSubmissionInProgress}
                className={`px-4 py-2 rounded-md mr-44 w-60 ${
                  !canProceedToStep(currentStep) || isSubmitting || isSubmissionInProgress
>>>>>>> 88a7e0f9
                    ? 'bg-gray-200 text-gray-400 cursor-not-allowed'
                    : 'bg-[#251f70] text-white hover:bg-[#1a1652]'
                }`}
              >
                {isSubmitting || isSubmissionInProgress ? (
                  <>
                    <Loader2 className="w-4 h-4 mr-2 animate-spin" />
                    Submitting...
                  </>
                ) : (
                  'Submit Advertisement'
                )}
              </button>
            )}
          </div>
        </div>
      </div>
    </div>
  );
};

export default CreateAdvertisement;<|MERGE_RESOLUTION|>--- conflicted
+++ resolved
@@ -1,4 +1,4 @@
-import React, { useState } from 'react';
+import React, { useState, useEffect } from 'react';
 import { useNavigate } from 'react-router-dom';
 import { useQuery, useMutation } from '@apollo/client';
 import { ChevronLeft, ChevronRight, Upload, Play, Pause, Loader2, Calendar } from 'lucide-react';
@@ -40,8 +40,6 @@
   const navigate = useNavigate();
   const [currentStep, setCurrentStep] = useState(1);
   const [selectedPlan, setSelectedPlan] = useState<AdsPlan | null>(null);
-<<<<<<< HEAD
-=======
   const [activePlanIndex, setActivePlanIndex] = useState(0);
   const [showToast, setShowToast] = useState(false);
   const [isSubmissionInProgress, setIsSubmissionInProgress] = useState(false); // New state to track submission
@@ -96,7 +94,6 @@
   setCurrentDate(new Date(currentDate.getFullYear(), currentDate.getMonth() + 1, 1));
 };
 
->>>>>>> 88a7e0f9
   const [formData, setFormData] = useState<AdvertisementForm>({
     title: '',
     description: '',
@@ -133,6 +130,9 @@
       day: 'numeric'
     });
   };
+
+  
+
 
   // Automatically fetch and select material based on selected plan
   const { loading: loadingMaterials } = useQuery(GET_MATERIALS_BY_CATEGORY_AND_VEHICLE, {
@@ -424,14 +424,6 @@
       await createAd({
         variables: { input },
       });
-<<<<<<< HEAD
-
-      // Show success message and navigate back to advertisements page
-      alert('Advertisement created successfully!');
-      navigate('/advertisements');
-    } catch (error) {
-      console.error('Error creating advertisement:', error);
-=======
 
       // Show toast instead of alert
       setShowToast(true);
@@ -445,7 +437,6 @@
     } catch (error) {
       console.error('Error creating advertisement:', error);
       setIsSubmissionInProgress(false); // Reset submission state on error
->>>>>>> 88a7e0f9
       alert('Failed to create advertisement. Please try again.');
     }
   };
@@ -469,21 +460,21 @@
         <React.Fragment key={index}>
           <div className="flex flex-col items-center">
             <div
-              className={`w-8 h-8 rounded-full flex items-center justify-center ${
+              className={`w-11 h-11 rounded-full flex items-center justify-center ${
                 currentStep > index + 1 || (currentStep === index + 1 && canProceedToStep(currentStep))
-                  ? 'bg-[#251f70] text-white'
-                  : 'bg-gray-200 text-gray-600'
+                  ? 'bg-[#FF9800] text-white font-bold'
+                  : 'bg-gray-200 text-gray-600 '
               }`}
             >
               {index + 1}
             </div>
-            <span className="text-xs mt-1 text-gray-600">{step}</span>
+            <span className={`text-sm mt-1 text-gray-600 ${currentStep === index + 1 ? 'font-bold' : ''}`}>{step}</span>
           </div>
           {index < 3 && (
-            <div className="w-16 h-1 bg-gray-200 mx-2 mt-4">
+            <div className="w-16 h-1 bg-gray-200 mx-2 mb-5">
               <div
                 className={`h-full ${
-                  currentStep > index + 1 ? 'bg-[#251f70]' : 'bg-gray-200'
+                  currentStep > index + 1 ? 'bg-[#FF9B45]' : 'bg-gray-200'
                 }`}
                 style={{
                   width: currentStep > index + 1 ? '100%' : '0%',
@@ -497,70 +488,20 @@
     </div>
   );
 
+  // Inside your CreateAdvertisement component, before return (...)
+useEffect(() => {
+  if (plans.length > 0) {
+    const activePlan = plans[activePlanIndex];
+    setSelectedPlan(activePlan);
+    setFormData((prev) => ({
+      ...prev,
+      planId: activePlan._id,
+      adType: activePlan.category === "DIGITAL" ? "DIGITAL" : "NON_DIGITAL",
+    }));
+  }
+}, [activePlanIndex, plans]);
+
   const renderStep1 = () => (
-<<<<<<< HEAD
-    <div>
-      <h2 className="text-2xl font-semibold mb-6 text-center">Choose Your Plan</h2>
-      {loading ? (
-        <div className="flex justify-center items-center py-12">
-          <Loader2 className="w-8 h-8 animate-spin text-[#251f70]" />
-          <span className="ml-2">Loading plans...</span>
-        </div>
-      ) : error ? (
-        <div className="text-center py-8 text-red-500">
-          Error loading plans. Please try again later.
-        </div>
-      ) : plans.length === 0 ? (
-        <div className="text-center py-8 text-gray-500">
-          No active plans available at the moment.
-        </div>
-      ) : (
-        <div className="grid grid-cols-1 md:grid-cols-2 lg:grid-cols-3 gap-6">
-          {plans.map((plan) => (
-            <div
-              key={plan._id}
-              className={`border-2 rounded-lg p-6 cursor-pointer transition-all ${
-                selectedPlan?._id === plan._id
-                  ? 'border-[#251f70] bg-blue-50'
-                  : 'border-gray-200 hover:border-gray-300'
-              }`}
-              onClick={() => {
-                setSelectedPlan(plan);
-                setFormData({ 
-                  ...formData, 
-                  planId: plan._id,
-                  adType: plan.category === 'DIGITAL' ? 'DIGITAL' : 'NON_DIGITAL'
-                });
-              }}
-            >
-              <h3 className="text-xl font-semibold mb-2">{plan.name}</h3>
-              <p className="text-gray-600 mb-4">{plan.description}</p>
-              <div className="space-y-2 text-sm">
-                <div className="flex justify-between">
-                  <span>Duration:</span>
-                  <span className="font-medium">{plan.durationDays} days</span>
-                </div>
-                <div className="flex justify-between">
-                  <span>Vehicles:</span>
-                  <span className="font-medium">{plan.vehicleType}</span>
-                </div>
-                <div className="flex justify-between">
-                  <span>Material:</span>
-                  <span className="font-medium">{plan.materialType}</span>
-                </div>
-                <div className="flex justify-between">
-                  <span>Devices:</span>
-                  <span className="font-medium">{plan.numberOfDevices}</span>
-                </div>
-                <div className="flex justify-between">
-                  <span>Ad Length:</span>
-                  <span className="font-medium">{plan.adLengthSeconds}s</span>
-                </div>
-                <div className="border-t pt-2 mt-4">
-                  <div className="flex justify-between text-lg font-bold">
-                    <span>Total Price:</span>
-                    <span className="text-[#251f70]">₱{plan.totalPrice.toLocaleString()}</span>
-=======
   <div>
     <h2 className="text-2xl font-semibold mb-6 text-center">Choose Your Plan</h2>
 
@@ -634,47 +575,77 @@
                         </span>
                       </div>
                     </div>
->>>>>>> 88a7e0f9
                   </div>
                 </div>
               </div>
-            </div>
+            );
+          })}
+        </div>
+
+        {/* Navigation buttons */}
+        <button
+          className="absolute left-4 top-1/2 -translate-y-1/2 w-10 h-10 bg-white/80 rounded-full flex items-center justify-center text-gray-500 hover:bg-white shadow-md transition-all hover:scale-110"
+          onClick={() =>
+            setActivePlanIndex((prev) => (prev - 1 + plans.length) % plans.length)
+          }
+        >
+          <ChevronLeft className="w-5 h-5" />
+        </button>
+        <button
+          className="absolute right-4 top-1/2 -translate-y-1/2 w-10 h-10 bg-white/80 rounded-full flex items-center justify-center text-gray-500 hover:bg-white shadow-md transition-all hover:scale-110"
+          onClick={() => setActivePlanIndex((prev) => (prev + 1) % plans.length)}
+        >
+          <ChevronRight className="w-5 h-5" />
+        </button>
+
+        {/* Dots */}
+        <div className="absolute bottom-1 left-0 right-0 flex justify-center items-center space-x-3">
+          {plans.map((_, idx) => (
+            <button
+              key={idx}
+              className={`w-2 h-2 rounded-full transition-all duration-300 ${
+                activePlanIndex === idx ? "bg-[#251f70] w-5" : "bg-gray-300"
+              }`}
+              onClick={() => setActivePlanIndex(idx)}
+            />
           ))}
         </div>
-      )}
-
-      {/* Show automatic material selection status */}
-      {selectedPlan && (
-        <div className="mt-8 p-4 bg-blue-50 rounded-lg border border-blue-200">
-          <h3 className="font-medium text-blue-800 mb-2">Automatic Material Selection</h3>
-          {loadingMaterials ? (
-            <div className="flex items-center text-blue-700">
-              <Loader2 className="w-4 h-4 animate-spin mr-2" />
-              Finding compatible materials...
-            </div>
-          ) : formData.materialId ? (
-            <div className="text-blue-700">
-              <p className="text-sm">
-                ✓ Compatible material automatically selected for your {selectedPlan.category} plan 
-                on {selectedPlan.vehicleType} vehicles.
+      </div>
+    )}
+
+    {/* Auto-material selection section (unchanged, but always matches selectedPlan) */}
+    {selectedPlan && (
+      <div className="mt-8 p-4 bg-blue-50 max-w-2xl mx-auto rounded-lg">
+        <h3 className="font-medium text-[#1B5087] mb-2">Automatic Material Selection</h3>
+        {loadingMaterials ? (
+          <div className="flex items-center text-blue-700">
+            <Loader2 className="w-4 h-4 animate-spin mr-2" />
+            Finding compatible materials...
+          </div>
+        ) : formData.materialId ? (
+          <div className="text-[#1B5087]">
+            <p className="text-sm">
+              ✓ Compatible material automatically selected for your {selectedPlan.category} plan
+              on {selectedPlan.vehicleType} vehicles.
+            </p>
+            {materials.length > 0 && (
+              <p className="text-sm mt-1">
+                Material ID: {materials.find((m) => m.id === formData.materialId)?.materialId}
               </p>
-              {materials.length > 0 && (
-                <p className="text-sm mt-1">
-                  Material ID: {materials.find(m => m.id === formData.materialId)?.materialId}
-                  </p>
-              )}
-            </div>
-          ) : (
-            <div className="text-red-700">
-              <p className="text-sm">
-                ⚠ No compatible materials found for this plan. Please contact support.
-              </p>
-            </div>
-          )}
-        </div>
-      )}
-    </div>
-  );
+            )}
+          </div>
+        ) : (
+          <div className="text-red-700">
+            <p className="text-sm">
+              ⚠ No compatible materials found for this plan. Please contact support.
+            </p>
+          </div>
+        )}
+      </div>
+    )}
+  </div>
+);
+
 
   // Step 2: Advertisement Details (previously step 3)
   const renderStep2 = () => (
@@ -682,14 +653,14 @@
       <h2 className="text-2xl font-semibold mb-6 text-center">Advertisement Details</h2>
       <div className="space-y-6">
         <div>
-          <label className="block text-sm font-medium text-gray-700 mb-2">
+          <label className="block text-sm font-bold text-gray-700 mb-2">
             Advertisement Title *
           </label>
           <input
             type="text"
             value={formData.title}
             onChange={(e) => setFormData({ ...formData, title: e.target.value })}
-            className="w-full p-3 border border-gray-300 rounded-md focus:outline-none focus:ring-2 focus:ring-[#251f70]"
+            className="w-full p-3 border border-gray-300 rounded-md focus:outline-none focus:ring-0 focus:border-gray-400"
             placeholder="Enter advertisement title"
             required
           />
@@ -699,13 +670,14 @@
         </div>
         
         <div>
-          <label className="block text-sm font-medium text-gray-700 mb-2">
+          <label className="block text-sm font-bold text-gray-700 mb-2">
             Description *
           </label>
           <textarea
             value={formData.description}
             onChange={(e) => setFormData({ ...formData, description: e.target.value })}
-            className="w-full p-3 border border-gray-300 rounded-md focus:outline-none focus:ring-2 focus:ring-[#251f70] h-32"
+            className="w-full p-3 border border-gray-300 rounded-md focus:outline-none focus:ring-0 focus:border-gray-400 h-32"
+
             placeholder="Describe your advertisement"
             required
           />
@@ -715,23 +687,99 @@
         </div>
 
         <div>
-          <label className="block text-sm font-medium text-gray-700 mb-2">
+          <label className="block text-sm font-bold text-gray-700 mb-2">
             Campaign Start Date *
           </label>
           <div className="relative">
-            <input
-              type="date"
-              value={formData.startDate}
-              onChange={(e) => setFormData({ ...formData, startDate: e.target.value })}
-              min={new Date().toISOString().split('T')[0]} // Prevent selecting past dates
-              className="w-full p-3 border border-gray-300 rounded-md focus:outline-none focus:ring-2 focus:ring-[#251f70] pl-10"
-              required
-            />
-            <Calendar className="w-5 h-5 text-gray-400 absolute left-3 top-1/2 transform -translate-y-1/2" />
+            <div className="bg-white border border-gray-300 rounded-md shadow-sm p-14">
+              <div className="flex justify-between items-center mb-3">
+                <button onClick={prevMonth} className="text-black pl-6 mb-7 hover:text-[#FF9B45]">
+                  <ChevronLeft size={20} />
+                </button>
+                <select
+                  value={currentDate.getMonth()}
+                  onChange={(e) => {
+                    const newMonth = parseInt(e.target.value);
+                    const newDate = new Date(currentDate.getFullYear(), newMonth, 1);
+
+                    // Prevent selecting past month in the current year
+                    if (currentDate.getFullYear() === today.getFullYear() && newMonth < today.getMonth()) {
+                      return;
+                    }
+                    setCurrentDate(newDate);
+                  }}
+                  className="text-[#1B5087] text-lg font-bold mb-7 bg-transparent border-none focus:outline-none cursor-pointer"
+                >
+                  {[
+                    'January', 'February', 'March', 'April', 'May', 'June',
+                    'July', 'August', 'September', 'October', 'November', 'December'
+                  ].map((month, index) => {
+                    const isDisabled = currentDate.getFullYear() === today.getFullYear() && index < today.getMonth();
+                    return (
+                      <option key={month} value={index} disabled={isDisabled}>
+                        {month}
+                      </option>
+                    );
+                  })}
+                </select>
+                <select
+                  value={currentDate.getFullYear()}
+                  onChange={(e) => {
+                    const newYear = parseInt(e.target.value);
+                    if (newYear < today.getFullYear()) return; // prevent past years
+                    setCurrentDate(new Date(newYear, currentDate.getMonth(), 1));
+                  }}
+                  className="text-[#1B5087] text-lg font-bold mb-7 bg-transparent border-none focus:outline-none cursor-pointer"
+                >
+                  {Array.from({ length: 10 }, (_, i) => today.getFullYear() - 5 + i).map(year => (
+                    <option key={year} value={year} disabled={year < today.getFullYear()}>
+                      {year}
+                    </option>
+                  ))}
+                </select>
+
+                <button onClick={nextMonth} className="text-black mb-7 pr-8 hover:text-[#FF9B45]">
+                  <ChevronRight size={20} />
+                </button>
+              </div>
+              {/* This container holds the days of the week and the horizontal line */}
+              <div className="grid grid-cols-7 gap-1 text-center text-gray-700 border-b-2 pb-4 border-gray-300 pb-2">
+                {['SU', 'MO', 'TU', 'WE', 'TH', 'FR', 'SA'].map(day => (
+                  <div key={day} className="font-semibold text-sm">{day}</div>
+                ))}
+              </div>
+              <div className="grid grid-cols-7 gap-1 text-center text-gray-700 pt-2">
+  {getDaysInMonth(currentDate).map((day, index) => {
+    const dayDate = day ? new Date(currentDate.getFullYear(), currentDate.getMonth(), day) : null;
+    const isPast = dayDate ? dayDate < new Date(today.getFullYear(), today.getMonth(), today.getDate()) : false;
+
+    return (
+      <div
+        key={index}
+        onClick={() => !isPast && handleDateClick(day)}
+        className={`cursor-pointer p-2 rounded-lg ${
+          day
+            ? isPast
+              ? 'text-gray-300 cursor-not-allowed'
+              : selectedDate.getDate() === day &&
+                selectedDate.getMonth() === currentDate.getMonth() &&
+                selectedDate.getFullYear() === currentDate.getFullYear()
+              ? 'bg-[#1B5087] text-white'
+              : 'text-gray-800 hover:bg-gray-200 hover:text-black'
+            : 'text-gray-300'
+        }`}
+      >
+        {day || ''}
+      </div>
+    );
+  })}
+</div>
+
+            </div>
           </div>
           {selectedPlan && formData.startDate && (
             <p className="text-sm text-gray-600 mt-2">
-              Campaign will end on: <span className="font-medium">
+              Campaign will end on: <span className="font-bold">
                 {formatDateForDisplay(calculateEndDate(formData.startDate, selectedPlan.durationDays))}
               </span>
             </p>
@@ -760,7 +808,6 @@
       </div>
     </div>
   );
-
   // Step 3: Upload Media (previously step 4)
   const renderStep3 = () => (
     <div className="max-w-2xl mx-auto">
@@ -873,127 +920,148 @@
 
   // Step 4: Review & Submit (previously step 5)
   const renderStep4 = () => (
-    <div className="max-w-2xl mx-auto">
-      <h2 className="text-2xl font-semibold mb-6 text-center">Review & Submit</h2>
-      <div className="space-y-6">
-        <div className="bg-white border rounded-lg p-6 shadow-sm">
-          <h3 className="text-lg font-semibold mb-4">Advertisement Details</h3>
-          <div className="grid grid-cols-2 gap-4 text-sm">
-            <div>
-              <span className="font-medium">Title:</span>
-              <p className="text-gray-600">{formData.title}</p>
-            </div>
-            <div>
-              <span className="font-medium">Type:</span>
-              <p className="text-gray-600">{formData.adType}</p>
-            </div>
-            <div className="col-span-2">
-              <span className="font-medium">Description:</span>
-              <p className="text-gray-600">{formData.description}</p>
-            </div>
-          </div>
-        </div>
-
-        <div className="bg-white border rounded-lg p-6 shadow-sm">
-          <h3 className="text-lg font-semibold mb-4">Campaign Schedule</h3>
-          <div className="grid grid-cols-2 gap-4 text-sm">
-            <div>
-              <span className="font-medium">Start Date:</span>
-              <p className="text-gray-600">{formatDateForDisplay(formData.startDate)}</p>
-            </div>
-            <div>
-              <span className="font-medium">End Date:</span>
-              <p className="text-gray-600">
-                {selectedPlan ? formatDateForDisplay(calculateEndDate(formData.startDate, selectedPlan.durationDays)) : 'N/A'}
-              </p>
-            </div>
-            <div className="col-span-2">
-              <span className="font-medium">Campaign Duration:</span>
-              <p className="text-gray-600">{selectedPlan?.durationDays} days</p>
-            </div>
-          </div>
-        </div>
-
-        {selectedPlan && (
-          <div className="bg-white border rounded-lg p-6 shadow-sm">
-            <h3 className="text-lg font-semibold mb-4">Selected Plan & Material</h3>
-            <div className="grid grid-cols-2 gap-4 text-sm">
-              <div>
-                <span className="font-medium">Plan:</span>
-                <p className="text-gray-600">{selectedPlan.name}</p>
-              </div>
-              <div>
-                <span className="font-medium">Duration:</span>
-                <p className="text-gray-600">{selectedPlan.durationDays} days</p>
-              </div>
-              <div>
-                <span className="font-medium">Vehicle Type:</span>
-                <p className="text-gray-600">{selectedPlan.vehicleType}</p>
-              </div>
-              <div>
-                <span className="font-medium">Material:</span>
-                <p className="text-gray-600">{selectedPlan.materialType}</p>
-              </div>
-              <div>
-                <span className="font-medium">Devices:</span>
-                <p className="text-gray-600">{selectedPlan.numberOfDevices}</p>
-              </div>
-              <div>
-                <span className="font-medium">Total Price:</span>
-                <p className="text-[#251f70] font-bold">₱{selectedPlan.totalPrice.toLocaleString()}</p>
-              </div>
-              {materials.length > 0 && formData.materialId && (
-                <div className="col-span-2">
-                  <span className="font-medium">Auto-selected Material:</span>
-                  <p className="text-gray-600">
-                    {materials.find(m => m.id === formData.materialId)?.materialType} 
-                    (ID: {materials.find(m => m.id === formData.materialId)?.materialId})
-                  </p>
-                </div>
-              )}
-            </div>
-          </div>
-        )}
-
+  <div className="max-w-4xl mx-auto">
+    <h2 className="text-xl text-center font-medium mb-4 text-gray-800">Review & Submit</h2>
+
+    {/* Top Row: Media Preview + Title/Description/Duration */}
+    <div className="grid grid-cols-1 md:grid-cols-[1fr_2fr] gap-4 mb-4">
+
+      {/* Media Preview */}
+      <div className="bg-white rounded-lg shadow-sm p-4 border-2 border-gray-300">
+        <h3 className="text-xl font-medium text-gray-600 mb-7">Media Preview</h3>
         {formData.mediaPreview && (
-          <div className="bg-white border rounded-lg p-6 shadow-sm">
-            <h3 className="text-lg font-semibold mb-4">Media Preview</h3>
-            <div className="border rounded-lg overflow-hidden">
+          <div className="mb-1">
+            <div className="border border-gray-200 rounded-md overflow-hidden mt-1">
               {formData.mediaFile?.type.startsWith('video/') ? (
                 <video
                   src={formData.mediaPreview}
-                  className="w-full h-48 object-cover"
+                  className="w-full h-60 object-cover"
                   controls
                 />
               ) : (
                 <img
                   src={formData.mediaPreview}
                   alt="Media preview"
-                  className="w-full h-48 object-cover"
+                  className="w-full h-32 object-cover"
                 />
               )}
             </div>
-            <p className="text-sm text-gray-600 mt-2">
+            <p className="text-md text-center mt-2 text-black">
               File: {formData.mediaFile?.name}
             </p>
           </div>
         )}
-
-        <div className="bg-blue-50 border border-blue-200 rounded-md p-4">
-          <p className="text-sm text-blue-800">
-            By creating this advertisement, you agree to pay ₱{selectedPlan?.totalPrice.toLocaleString()} 
-            for a {selectedPlan?.durationDays}-day campaign starting on {formatDateForDisplay(formData.startDate)}. 
-            Your advertisement will be submitted for review and you'll be notified once it's approved.
-          </p>
-        </div>
-      </div>
+      </div>
+
+      {/* Title/Description/Duration */}
+      <div className="bg-white rounded-lg shadow-sm p-4 border-2 border-gray-300">
+        <div className="mb-4">
+          <h3 className="text-lg font-medium text-gray-600">Advertisement Information</h3>
+          <div className="w-full border-b-2 border-gray-300 mt-2"></div>
+        </div>
+        <div className="space-y-2 text-sm text-gray-700">
+          <div>
+            <span className="font-medium">Title:</span>
+            <p className="text-lg text-gray-600">{formData.title}</p>
+          </div>
+          <div>
+            <span className="font-medium">Description:</span>
+            <p className="text-lg text-gray-600">{formData.description}</p>
+          </div>
+          <div>
+            <span className="font-medium">Campaign Duration:</span>
+            <p className="text-lg text-gray-600">{selectedPlan?.durationDays} days</p>
+          </div>
+        </div>
+
+        {/* Agreement / Notice */}
+    <div className="bg-blue-50 rounded-lg p-4 mt-10 text-sm text-blue-800">
+      <p>
+        By creating this advertisement, you agree to pay ₱{selectedPlan?.totalPrice.toLocaleString() }
+        for a {selectedPlan?.durationDays}-day campaign starting on {formatDateForDisplay(formData.startDate)}.
+        Your advertisement will be submitted for review and you'll be notified once it's approved.
+      </p>
     </div>
-  );
-
+
+      </div>
+    </div>
+
+    {/* Second Row: Campaign Schedule + Selected Plan & Material */}
+    <div className="grid grid-cols-1 md:grid-cols-[1fr_2fr] gap-4 mb-4">
+
+      {/* Campaign Schedule */}
+      <div className="bg-white rounded-lg shadow-sm p-4 border-2 border-gray-300">
+        <div className="mb-4">
+          <h3 className="text-lg font-medium text-gray-600">Campaign Schedule</h3>
+          <div className="w-full border-b-2 border-gray-300 mt-2"></div>
+        </div>
+        <div className="space-y-2 text-sm text-gray-700">
+          <div>
+            <span className="font-medium">Start Date:</span>
+            <p className="text-lg text-gray-600">{formatDateForDisplay(formData.startDate)}</p>
+          </div>
+          <div>
+            <span className="font-medium">End Date:</span>
+           <p className="text-lg text-gray-600">
+              {selectedPlan ? formatDateForDisplay(calculateEndDate(formData.startDate, selectedPlan.durationDays)) : 'N/A'}
+            </p>
+          </div>
+        </div>
+      </div>
+
+      {/* Selected Plan & Material */}
+      <div className="bg-white rounded-lg shadow-sm p-4 border-2 border-gray-300">
+        <div className="mb-4">
+          <h3 className="text-lg font-medium text-gray-600">Selected Plan & Material</h3>
+          <div className="w-full border-b-2 border-gray-300 mt-2"></div>
+        </div>
+        <div className="grid grid-cols-2 md:grid-cols-2 gap-4 text-sm">
+          <div>
+            <span className="font-medium text-gray-700">Plan:</span>
+            <p className="text-blue-600">{selectedPlan?.name}</p>
+          </div>
+          <div>
+            <span className="font-medium text-gray-700">Duration:</span>
+           <p className="text-lg text-gray-600">{selectedPlan?.durationDays} days</p>
+          </div>
+          <div>
+            <span className="font-medium text-gray-700">Vehicle Type:</span>
+           <p className="text-lg text-gray-600">{selectedPlan?.vehicleType}</p>
+          </div>
+          <div>
+            <span className="font-medium text-gray-700">Material:</span>
+           <p className="text-lg text-gray-600">{selectedPlan?.materialType}</p>
+          </div>
+          <div>
+            <span className="font-medium text-gray-700">Devices:</span>
+           <p className="text-lg text-gray-600">{selectedPlan?.numberOfDevices}</p>
+          </div>
+          <div>
+            <span className="font-medium text-gray-700">Total Price:</span>
+            <p className="text-blue-600 text-lg font-medium">P{selectedPlan?.totalPrice.toLocaleString()}</p>
+          </div>
+          {materials.length > 0 && formData.materialId && (
+            <div className="col-span-2">
+              <span className="font-medium text-gray-700">Auto-selected Material:</span>
+             <p className="text-lg text-gray-600">
+                {materials.find(m => m.id === formData.materialId)?.materialType}
+                (ID: {materials.find(m => m.id === formData.materialId)?.materialId})
+              </p>
+            </div>
+          )}
+        </div>
+      </div>
+    </div>
+
+    
+  </div>
+);
+
+  
   return (
-    <div className="flex-1 pl-60 pb-6 bg-gray-50 min-h-screen">
-      <div className="bg-white p-6 shadow">
-        <div className="flex items-center mb-6">
+    <div className="min-h-screen bg-white pl-64 pr-5 p-10">
+      <div className="bg-white ">
+        <div className="flex items-center mb-6 pl-9">
           <button
             onClick={() => navigate('/advertisements')}
             className="flex items-center text-gray-600 hover:text-gray-800"
@@ -1001,10 +1069,9 @@
             <ChevronLeft className="w-5 h-5 mr-1" />
             Back to Advertisements
           </button>
-          <h1 className="text-2xl font-bold ml-4">Create New Advertisement</h1>
         </div>
         
-        <div className="max-w-4xl mx-auto bg-white p-8 rounded-lg shadow-md">
+        <div className="max-w-5xl mx-auto bg-white">
           {renderStepIndicator()}
           
           <div className="mb-8">
@@ -1019,8 +1086,8 @@
               type="button"
               onClick={() => setCurrentStep(prev => Math.max(1, prev - 1))}
               disabled={currentStep === 1}
-              className={`px-4 py-2 rounded-md ${
-                currentStep === 1 ? 'bg-gray-200 text-gray-400 cursor-not-allowed' : 'bg-gray-200 text-gray-700 hover:bg-gray-300'
+              className={`px-4 py-2 rounded-md ml-44 w-60${
+                currentStep === 1 ? 'bg-gray-200 text-gray-400 cursor-not-allowed' : 'bg-gray-200 text-gray-700 hover:bg-gray-200'
               }`}
             >
               Previous
@@ -1031,8 +1098,8 @@
                 type="button"
                 onClick={() => setCurrentStep(prev => prev + 1)}
                 disabled={!canProceedToStep(currentStep + 1)}
-                className={`px-4 py-2 rounded-md ${
-                  !canProceedToStep(currentStep + 1) ? 'bg-gray-200 text-gray-400 cursor-not-allowed' : 'bg-[#251f70] text-white hover:bg-[#1a1652]'
+                className={`px-4 py-2 rounded-md mr-44 w-60 ${
+                  !canProceedToStep(currentStep + 1) ? 'bg-gray-200 text-gray-400 cursor-not-allowed' : 'bg-[#FF9800] text-white hover:bg-[#FF9B45]'
                 }`}
               >
                 Next
@@ -1041,17 +1108,11 @@
               <button
                 type="button"
                 onClick={handleSubmit}
-<<<<<<< HEAD
-                disabled={!canProceedToStep(currentStep) || isSubmitting}
-                className={`px-4 py-2 rounded-md flex items-center ${
-                  !canProceedToStep(currentStep) || isSubmitting
-=======
                 disabled={!canProceedToStep(currentStep) || isSubmitting || isSubmissionInProgress}
                 className={`px-4 py-2 rounded-md mr-44 w-60 ${
                   !canProceedToStep(currentStep) || isSubmitting || isSubmissionInProgress
->>>>>>> 88a7e0f9
                     ? 'bg-gray-200 text-gray-400 cursor-not-allowed'
-                    : 'bg-[#251f70] text-white hover:bg-[#1a1652]'
+                    : 'bg-[#FF9800] text-white hover:bg-[#FF9B45]'
                 }`}
               >
                 {isSubmitting || isSubmissionInProgress ? (
@@ -1067,6 +1128,13 @@
           </div>
         </div>
       </div>
+      <div
+        className={`fixed bottom-5 right-5 bg-[#251f70] text-white px-6 py-3 rounded-lg shadow-lg transform transition-all duration-500 ${
+          showToast ? 'translate-x-0 opacity-100' : 'translate-x-32 opacity-0'
+        }`}
+      >
+        Advertisement created successfully!
+      </div>
     </div>
   );
 };
