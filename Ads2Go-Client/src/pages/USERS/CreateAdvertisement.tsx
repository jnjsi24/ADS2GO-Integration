import React, { useState, useEffect } from 'react';
import { useNavigate } from 'react-router-dom';
import { useQuery, useMutation } from '@apollo/client';
import { ChevronLeft, ChevronDown, Car, TabletSmartphone, Hourglass, QrCode, FileType, View, ChevronRight, Upload, Play, CalendarCheck2, CalendarX2, Pause, Loader2 } from 'lucide-react';
import { storage } from '../../firebase/init';
import { ref, uploadBytes, getDownloadURL } from 'firebase/storage';
import { GET_ALL_ADS_PLANS } from '../../graphql/admin';
<<<<<<< HEAD
=======
import { GET_MATERIALS_BY_CATEGORY_AND_VEHICLE } from '../../graphql/admin';
>>>>>>> 4c0752fd
import { CREATE_AD } from '../../graphql/admin';
import { motion, AnimatePresence } from "framer-motion";


type MaterialCategory = 'DIGITAL' | 'NON-DIGITAL';
type VehicleType = 'CAR' | 'MOTORCYCLE' | 'BUS' | 'JEEP' | 'E_TRIKE';

type Material = {
  id: string;
  materialId: string;
  materialType: string;
  vehicleType: VehicleType;
  category: MaterialCategory;
};

type AdsPlan = {
  _id: string;
  name: string;
  description: string;
  durationDays: number;
  totalPrice: number;
  materialType: string;
  vehicleType: VehicleType;
  numberOfDevices: number;
  adLengthSeconds: number;
  category: MaterialCategory;
  status: string;
  materials: Material[];
};

type AdvertisementForm = {
  title: string;
  description: string;
  website?: string; // Optional advertiser website
  adType?: 'DIGITAL' | 'NON_DIGITAL';
  planId: string;
  materialId: string;
  mediaFile?: File;
  mediaPreview?: string;
  startDate: string; // Changed from startTime to startDate for better UX
};

const CreateAdvertisement: React.FC = () => {
  const navigate = useNavigate();
  const [currentStep, setCurrentStep] = useState(1);
  const [selectedPlan, setSelectedPlan] = useState<AdsPlan | null>(null);
  const [activePlanIndex, setActivePlanIndex] = useState(0);
  const [showToast, setShowToast] = useState(false);
  
  // Move these here from renderStep2
  const [showMonthDropdown, setShowMonthDropdown] = useState(false);
  const [showYearDropdown, setShowYearDropdown] = useState(false);

  // State for custom calendar
  const [currentDate, setCurrentDate] = useState(new Date());
  const [selectedDate, setSelectedDate] = useState(new Date());

// Function to generate days for the current month
const getDaysInMonth = (date: Date) => {
  
  const year = date.getFullYear();
  const month = date.getMonth();
  const days = new Date(year, month + 1, 0).getDate();
  const firstDay = new Date(year, month, 1).getDay();
  const daysArray = [];
  for (let i = 0; i < firstDay; i++) {
    daysArray.push(null);
  }
  for (let i = 1; i <= days; i++) {
    daysArray.push(i);
  }
  return daysArray;
};

// Handle date selection
const today = new Date(); // Current date

// Handle date selection
const handleDateClick = (day: number | null) => {
  if (day) {
    const newDate = new Date(currentDate.getFullYear(), currentDate.getMonth(), day);
    const todayDate = new Date();
    todayDate.setHours(0, 0, 0, 0);

    // Prevent selecting past dates
    if (newDate < todayDate) {
      return;
    }

    setSelectedDate(newDate);
    setFormData({ ...formData, startDate: newDate.toISOString().split('T')[0] });
  }
};


// Navigate to previous month
const prevMonth = () => {
  setCurrentDate(new Date(currentDate.getFullYear(), currentDate.getMonth() - 1, 1));
};

// Navigate to next month
const nextMonth = () => {
  setCurrentDate(new Date(currentDate.getFullYear(), currentDate.getMonth() + 1, 1));
};

  const [formData, setFormData] = useState<AdvertisementForm>({
    title: '',
    description: '',
    website: '', // Optional advertiser website
    planId: '',
    materialId: '',
    startDate: new Date().toISOString().split('T')[0], // Default to today's date
  });
  const [materials, setMaterials] = useState<any[]>([]);
  const [isVideoPlaying, setIsVideoPlaying] = useState(false);
  const [uploadProgress, setUploadProgress] = useState<number | null>(null);
<<<<<<< HEAD
  const [errors, setErrors] = useState<{ 
    plan?: string; 
    material?: string; 
    title?: string; 
    description?: string; 
    website?: string;
    startDate?: string; 
    mediaFile?: string; 
    general?: string;
  }>({});
  const [mediaDurationSec, setMediaDurationSec] = useState<number | null>(null);
=======
>>>>>>> 4c0752fd

  // Function to calculate end date based on start date and duration
  const calculateEndDate = (startDate: string, durationDays: number): string => {
    const start = new Date(startDate);
    const end = new Date(start.getTime() + durationDays * 24 * 60 * 60 * 1000);
    return end.toISOString().split('T')[0];
  };

  // Function to format date for display
  const formatDateForDisplay = (dateString: string): string => {
    const date = new Date(dateString);
    return date.toLocaleDateString('en-US', {
      year: 'numeric',
      month: 'long',
      day: 'numeric'
    });
  };

  


<<<<<<< HEAD
  // Automatically select material from the selected plan's materials
  useEffect(() => {
    if (selectedPlan && selectedPlan.materials && selectedPlan.materials.length > 0) {
      // Use the first material from the plan's materials array (same as server logic)
      const selectedMaterial = selectedPlan.materials[0];
      setMaterials(selectedPlan.materials);
      setFormData(prev => ({ ...prev, materialId: selectedMaterial.id }));
      console.log(`🎯 Selected material from plan: ${selectedMaterial.materialId} (${selectedMaterial.materialType} ${selectedMaterial.vehicleType})`);
    } else {
=======
  // Automatically fetch and select material based on selected plan
  const { loading: loadingMaterials } = useQuery(GET_MATERIALS_BY_CATEGORY_AND_VEHICLE, {
    variables: { 
      category: selectedPlan?.category as any,
      vehicleType: selectedPlan?.vehicleType as any
    },
    skip: !selectedPlan,
    onCompleted: (data) => {
      if (data?.getMaterialsByCategoryAndVehicle?.length > 0) {
        setMaterials(data.getMaterialsByCategoryAndVehicle);
    
        // Try to find a material that matches the plan's materialType
        const matchingMaterial = data.getMaterialsByCategoryAndVehicle.find(
          (m: any) => m.materialType === selectedPlan?.materialType
        );
    
        if (matchingMaterial) {
          setFormData(prev => ({ ...prev, materialId: matchingMaterial.id }));
        } else {
          // fallback: pick first material if exact match not found
          setFormData(prev => ({ ...prev, materialId: data.getMaterialsByCategoryAndVehicle[0]?.id || '' }));
        }
      } else {
        setMaterials([]);
        setFormData(prev => ({ ...prev, materialId: '' }));
      }
    },
    onError: (error) => {
      console.error('Error fetching materials:', error);
>>>>>>> 4c0752fd
      setMaterials([]);
      setFormData(prev => ({ ...prev, materialId: '' }));
    }
  }, [selectedPlan]);

  // Fetch ads plans
  const { data, loading, error } = useQuery(GET_ALL_ADS_PLANS, {
    onCompleted: (data) => {
      console.log('Fetched plans:', data);
    },
    onError: (error) => {
      console.error('Error fetching plans:', error);
    }
  });

  const [createAd, { loading: isSubmitting }] = useMutation(CREATE_AD, {
    onCompleted: () => {
      navigate('/advertisements');
    },
    onError: (error) => {
      console.error('Error creating ad:', error);
    }
  });

  // Transform the data to match the expected AdsPlan type
  const plans: AdsPlan[] = React.useMemo(() => {
    if (!data?.getAllAdsPlans) return [];
    
    console.log('Raw plans data:', data.getAllAdsPlans);
    
    return data.getAllAdsPlans
      .filter((plan: any) => {
        // Add null check to prevent errors
        if (!plan) return false;
        
        const isRunning = plan.status === 'RUNNING';
        console.log(`Plan ${plan.id} (${plan.name}):`, { 
          status: plan.status, 
          isRunning,
          hasMaterialType: !!plan.materialType,
          hasVehicleType: !!plan.vehicleType
        });
        return isRunning;
      })
      .map((plan: any) => ({
        _id: plan?.id || '',
        name: plan?.name || '',
        description: plan?.description || '',
        durationDays: plan?.durationDays || 30,
        totalPrice: plan?.totalPrice || 0,
        materialType: plan?.materialType || '',
        vehicleType: plan?.vehicleType || 'CAR',
        numberOfDevices: plan?.numberOfDevices || 1,
        adLengthSeconds: plan?.adLengthSeconds || 30,
        category: plan?.category || 'DIGITAL',
        status: plan?.status || 'ACTIVE',
        materials: plan?.materials || []
      }));
  }, [data]);

  const handleFileUpload = (e: React.ChangeEvent<HTMLInputElement>) => {
    const file = e.target.files?.[0];
    if (file) {
      const previewUrl = URL.createObjectURL(file);
      setFormData({
        ...formData,
        mediaFile: file,
        mediaPreview: previewUrl
      });
    }
  };

  // Firebase Storage upload function
  const uploadFileToFirebase = async (file: File): Promise<string> => {
    try {
      setUploadProgress(0);
      
      // Generate unique filename with timestamp
      const timestamp = new Date().getTime();
      const fileExtension = file.name.split('.').pop() || '';
      const fileName = `advertisements/${timestamp}_${file.name}`;
      
      // Create Firebase Storage reference
      const storageRef = ref(storage, fileName);
      
      console.log('Uploading file to Firebase:', fileName, 'Size:', file.size, 'bytes');
      
      // Upload file to Firebase Storage
      const snapshot = await uploadBytes(storageRef, file);
      
      // Get download URL
      const downloadURL = await getDownloadURL(snapshot.ref);
      
      console.log('File uploaded successfully. Download URL:', downloadURL);
      setUploadProgress(100);
      
      return downloadURL;
    } catch (error) {
      console.error('Error uploading file to Firebase:', error);
      throw new Error('Failed to upload media file to Firebase Storage');
    } finally {
      setUploadProgress(null);
    }
  };

  const handleSubmit = async (e: React.FormEvent) => {
    e.preventDefault();
    
    if (!selectedPlan) {
      alert('Please select a plan first');
      return;
    }

    if (!formData.materialId) {
      alert('No suitable material found for the selected plan');
      return;
    }

    // Website validation (optional but must be valid URL if provided)
    if (formData.website && formData.website.trim()) {
      const urlPattern = /^https?:\/\/.+/;
      if (!urlPattern.test(formData.website.trim())) {
        newErrors.website = 'Please enter a valid URL starting with http:// or https://';
      }
    }

    if (!formData.mediaFile) {
      alert('Please upload a media file');
      return;
    }

    if (!formData.startDate) {
<<<<<<< HEAD
      newErrors.startDate = 'Please select a start date';
    }

    // Ensure start date is not in the past
    const startDateOnly = new Date(formData.startDate + 'T00:00:00.000Z');
    const todayDateOnly = new Date();
    todayDateOnly.setUTCHours(0, 0, 0, 0);
    if (startDateOnly < todayDateOnly) {
      newErrors.startDate = 'Please select a start date that is today or later';
    }

    console.log('Validation errors:', newErrors);
    setErrors(newErrors);
    if (Object.keys(newErrors).length > 0) {
      console.log('Validation failed, resetting submission state');
      setIsSubmissionInProgress(false); // Reset submission state if validation fails
=======
      alert('Please select a start date');
>>>>>>> 4c0752fd
      return;
    }

    try {
<<<<<<< HEAD
      console.log('Starting submission process...');
      
      // Check plan availability before uploading media to avoid wasted uploads
      if (!selectedPlan) {
        console.log('No selected plan, setting error');
        setErrors(prev => ({ ...prev, plan: 'Please select a plan first' }));
        setIsSubmissionInProgress(false);
        return;
      }

      console.log('Checking plan availability for plan:', selectedPlan._id);
      const desiredStartIso = new Date(formData.startDate).toISOString();
      console.log('Desired start date ISO:', desiredStartIso);
      
      let availabilityData;
      try {
        const result = await apolloClient.query({
          query: GET_PLAN_AVAILABILITY,
          variables: { planId: selectedPlan._id, desiredStartDate: desiredStartIso },
          fetchPolicy: 'network-only',
        });
        availabilityData = result.data;
        console.log('Plan availability response:', availabilityData);
      } catch (availabilityError) {
        console.error('Error checking plan availability:', availabilityError);
        setErrors(prev => ({
          ...prev,
          plan: 'Failed to check plan availability. Please try again.',
        }));
        setIsSubmissionInProgress(false);
        return;
      }

      const canCreate = availabilityData?.getPlanAvailability?.canCreate;
      console.log('Can create ad?', canCreate);
      
      if (!canCreate) {
        const nextAvailable = availabilityData?.getPlanAvailability?.nextAvailableDate;
        const nextMsg = nextAvailable ? new Date(nextAvailable).toLocaleDateString() : 'Unknown';
        console.log('Plan not available, next available:', nextMsg);
        setErrors(prev => ({
          ...prev,
          plan: `No available materials or slots for selected plan. Next available: ${nextMsg}`,
        }));
        setIsSubmissionInProgress(false);
        return;
      }

      console.log('Plan is available, proceeding with media upload...');
      
      // Upload media file to Firebase Storage
      if (!formData.mediaFile) {
        console.log('No media file found');
        setErrors(prev => ({ ...prev, mediaFile: 'Please upload a media file' }));
        setIsSubmissionInProgress(false);
        return;
      }
      
      console.log('Uploading media file to Firebase...');
      let mediaFileURL;
      try {
        mediaFileURL = await uploadFileToFirebase(formData.mediaFile as File);
        console.log('Media uploaded successfully, URL:', mediaFileURL);
      } catch (uploadError) {
        console.error('Error uploading media file:', uploadError);
        setErrors(prev => ({
          ...prev,
          mediaFile: 'Failed to upload media file. Please try again.',
        }));
        setIsSubmissionInProgress(false);
        return;
      }
=======
      // Upload media file to Firebase Storage
      const mediaFileURL = await uploadFileToFirebase(formData.mediaFile);
>>>>>>> 4c0752fd

      // Determine ad format based on file type
      const fileExtension = formData.mediaFile?.name.split('.').pop()?.toLowerCase() || '';
      const isVideo = ['mp4', 'mov', 'avi', 'webm'].includes(fileExtension);
      
      // Calculate start and end times
      const startTime = new Date(formData.startDate).toISOString();
      const endTime = new Date(
        new Date(formData.startDate).getTime() + selectedPlan.durationDays * 24 * 60 * 60 * 1000
      ).toISOString();
      
      // Prepare the input for createAd mutation
      const input = {
        title: formData.title,
        description: formData.description,
        website: formData.website || null, // Include website if provided
        materialId: formData.materialId,
        planId: selectedPlan._id,
        adType: selectedPlan.category === 'DIGITAL' ? 'DIGITAL' : 'NON_DIGITAL',
        adFormat: isVideo ? 'VIDEO' : 'IMAGE',
        price: selectedPlan.totalPrice,
        status: 'PENDING',
        startTime: startTime,
        endTime: endTime,
        mediaFile: mediaFileURL // Use Firebase download URL instead of local path
      };

      // Create the ad with the Firebase media URL
<<<<<<< HEAD
      console.log('Calling createAd mutation with input:', input);
      console.log('Mutation variables:', { input });
      
      try {
        const result = await createAd({
          variables: { input },
        });
        console.log('createAd mutation completed successfully, result:', result);
      } catch (mutationError) {
        console.error('Error in createAd mutation:', mutationError);
        setErrors(prev => ({
          ...prev,
          general: 'Failed to create advertisement. Please try again.',
        }));
        setIsSubmissionInProgress(false);
        return;
      }
=======
       await createAd({
    variables: { input },
  });
>>>>>>> 4c0752fd

  // Show toast instead of alert
  setShowToast(true);

  // Auto-hide after 3 seconds
  setTimeout(() => {
    setShowToast(false);
    navigate('/advertisements'); // navigate after toast disappears
  }, 3000);

} catch (error) {
  console.error('Error creating advertisement:', error);
  alert('Failed to create advertisement. Please try again.');
}
  };

  const canProceedToStep = (step: number) => {
    switch (step) {
      case 2:
        return selectedPlan !== null && formData.materialId !== '';
      case 3:
        return formData.title && formData.description && formData.startDate;
      case 4:
        return formData.mediaFile;
      default:
        return true;
    }
  };

  const renderStepIndicator = () => (
    <div className="flex items-center justify-center mb-8">
      {['Select Plan', 'Ad Details', 'Upload Media', 'Review'].map((step, index) => (
        <React.Fragment key={index}>
          <div className="flex flex-col items-center">
            <div
              className={`w-11 h-11 rounded-full flex items-center justify-center ${
                currentStep > index + 1 || (currentStep === index + 1 && canProceedToStep(currentStep))
                  ? 'bg-[#feb011] text-white border border-[#feb011] font-bold'
                  : 'bg-gray-200 text-gray-600 '
              }`}
            >
              {index + 1}
            </div>
            <span className={`text-sm mt-1 text-gray-600 ${currentStep === index + 1 ? 'font-bold' : ''}`}>{step}</span>
          </div>
          {index < 3 && (
            <div className="w-16 h-1 bg-gray-200 mx-2 mb-5">
              <div
                className={`h-full ${
                  currentStep > index + 1 ? 'bg-gray-300' : 'bg-gray-200'
                }`}
                style={{
                  width: currentStep > index + 1 ? '100%' : '0%',
                  transition: 'width 0.3s ease-in-out',
                }}
              />
            </div>
          )}
        </React.Fragment>
      ))}
    </div>
  );

  // Inside your CreateAdvertisement component, before return (...)
useEffect(() => {
  if (plans.length > 0) {
    const activePlan = plans[activePlanIndex];
    setSelectedPlan(activePlan);
    setFormData((prev) => ({
      ...prev,
      planId: activePlan._id,
      adType: activePlan.category === "DIGITAL" ? "DIGITAL" : "NON_DIGITAL",
    }));
  }
}, [activePlanIndex, plans]);

  const renderStep1 = () => (
  <div>
    <h2 className="text-2xl font-semibold mb-6 text-center">Choose Your Plan</h2>

    {loading ? (
      <div className="flex justify-center items-center py-12">
        <Loader2 className="w-8 h-8 animate-spin text-[#251f70]" />
        <span className="ml-2">Loading plans...</span>
      </div>
    ) : error ? (
      <div className="text-center py-8 text-red-500">
        Error loading plans. Please try again later.
      </div>
    ) : plans.length === 0 ? (
      <div className="text-center py-8 text-gray-500">
        No active plans available at the moment.
      </div>
    ) : (
      <div className="relative h-[560px] flex items-center justify-center overflow-hidden">
        <div className="absolute inset-0 flex items-center justify-center">
          {plans.map((plan, index) => {
            let transformClass = "scale-90 opacity-0";
            if (index === activePlanIndex) {
              transformClass = "scale-105 opacity-100 z-20"; // front card slightly bigger
            } else if (index === (activePlanIndex + 1) % plans.length) {
              transformClass = "translate-x-[40%] scale-100 opacity-60 z-10"; // right
            } else if (index === (activePlanIndex - 1 + plans.length) % plans.length) {
              transformClass = "translate-x-[-40%] scale-100 opacity-60 z-10"; // left
            }

            return (
              <div
                key={plan._id}
                className={`absolute mb-8 w-full max-w-md h-[490px] transform transition-all duration-500 ${transformClass}`}
                onClick={() => setActivePlanIndex(index)}
              >
                <div
                  className={`border rounded-lg p-6 cursor-pointer shadow-md h-full flex flex-col justify-between transition-all ${
                    selectedPlan?._id === plan._id
                      ? 'shadow-xl bg-white border-gray-400'
                      : 'border-gray-200 hover:border-gray-300 bg-white'
                  }`}
                >
                  <h3 className="text-xl text-[#1B4F9C] font-bold">
                    {plan.name}
                  </h3>
                  <p className="text-sm">{plan.description}</p>

                  {/* Total Price */}
                    <div className="text-3xl mt-5 font-bold items-center">
                      <span className="text-[#1B4F9C]">
                        ₱{plan.totalPrice.toLocaleString()}
                      </span>
                    </div>
                    <p className='text-sm'>on this advertisement</p>


                    <p className="text-sm text-gray-500 mt-7"> What's in the plan:</p>
                  <div className="space-y-4 mt-2 text-sm">
                    {/* Duration */}
                    <div className="flex items-center space-x-2">
                      <Hourglass className="text-black" size={20} />
                      <span className="font-medium ml-auto">
                        {plan.durationDays} Days Advertisement
                      </span>
                    </div>

                    {/* Vehicles */}
                    <div className="flex items-center space-x-2">
                      <Car className="text-black" size={20} />
                      <span className="font-medium ml-auto">
                        {plan.vehicleType} Usage
                      </span>
                    </div>

                    {/* Material */}
                    <div className="flex items-center space-x-2">
                      <QrCode className="text-black" size={20} />
                      <span className="font-medium ml-auto">
                        {plan.materialType}
                      </span>
                    </div>

                    {/* Devices */}
                    <div className="flex items-center space-x-2">
                      <TabletSmartphone className="text-black" size={20} />
                      <span className="font-medium ml-auto">
                        {plan.numberOfDevices} Devices
                      </span>
                    </div>

                    {/* Ad Length */}
                    <div className="flex items-center space-x-2">
                      <View className="text-black" size={20} />
                      <span className="font-medium ml-auto">
                        {plan.adLengthSeconds} Seconds
                      </span>
                    </div>
                  </div>
                </div>
              </div>
            );
          })}
        </div>

        {/* Navigation buttons */}
        <button
          className="absolute left-4 top-1/2 -translate-y-1/2 w-10 h-10 bg-white/80 rounded-full flex items-center justify-center text-gray-500 hover:bg-white shadow-md transition-all hover:scale-110"
          onClick={() =>
            setActivePlanIndex((prev) => (prev - 1 + plans.length) % plans.length)
          }
        >
          <ChevronLeft className="w-5 h-5" />
        </button>
        <button
          className="absolute right-4 top-1/2 -translate-y-1/2 w-10 h-10 bg-white/80 rounded-full flex items-center justify-center text-gray-500 hover:bg-white shadow-md transition-all hover:scale-110"
          onClick={() => setActivePlanIndex((prev) => (prev + 1) % plans.length)}
        >
          <ChevronRight className="w-5 h-5" />
        </button>

        {/* Dots */}
        <div className="absolute bottom-1 left-0 right-0 flex justify-center items-center space-x-3">
          {plans.map((_, idx) => (
            <button
              key={idx}
              className={`w-2 h-2 rounded-full transition-all duration-300 ${
                activePlanIndex === idx ? "bg-[#251f70] w-5" : "bg-gray-300"
              }`}
              onClick={() => setActivePlanIndex(idx)}
            />
          ))}
        </div>
      </div>
    )}

    {/* Auto-material selection section (unchanged, but always matches selectedPlan) */}
    {selectedPlan && (
      <div className="mt-8 p-4 bg-blue-50 max-w-2xl mx-auto rounded-lg">
        <h3 className="font-medium text-[#1B5087] mb-2">Automatic Material Selection</h3>
        {formData.materialId ? (
          <div className="text-[#1B5087]">
            <p className="text-sm">
              ✓ Compatible material automatically selected for your {selectedPlan.category} plan
              on {selectedPlan.vehicleType} vehicles.
            </p>
            {materials.length > 0 && (
              <p className="text-sm mt-1">
                Material ID: {materials.find((m) => m.id === formData.materialId)?.materialId}
              </p>
            )}
          </div>
        ) : (
          <div className="text-red-700">
            <p className="text-sm">
              ⚠ No compatible materials found for this plan. Please contact support.
            </p>
          </div>
        )}
      </div>
    )}
  </div>
);


  // Step 2: Advertisement Details (previously step 3)
  const renderStep2 = (
  showMonthDropdown: boolean,
  setShowMonthDropdown: React.Dispatch<React.SetStateAction<boolean>>,
  showYearDropdown: boolean,
  setShowYearDropdown: React.Dispatch<React.SetStateAction<boolean>>
) => {
  const months = [
    "January", "February", "March", "April", "May", "June",
    "July", "August", "September", "October", "November", "December"
  ];
  const years = Array.from({ length: 5 }, (_, i) => 2025 + i);

  const handleMonthChange = (index: number) => {
    if (currentDate.getFullYear() === today.getFullYear() && index < today.getMonth()) return;
    setCurrentDate(new Date(currentDate.getFullYear(), index, 1));
    setShowMonthDropdown(false);
  };

  const handleYearChange = (year: number) => {
    if (year < today.getFullYear()) return;
    setCurrentDate(new Date(year, currentDate.getMonth(), 1));
    setShowYearDropdown(false);
  };

  return (
    <div className="max-w-2xl mx-auto">
      <h2 className="text-2xl font-semibold mb-6 text-center">Advertisement Details</h2>
      <div className="space-y-6">
        {/* Advertisement Title */}
        <div>
          <label className="block text-sm font-bold text-gray-700 mb-2">
            Advertisement Title 
          </label>
          <input
            type="text"
            value={formData.title}
            onChange={(e) => setFormData({ ...formData, title: e.target.value })}
            className="w-full p-3 border border-gray-300 rounded-md focus:outline-none focus:ring-0 focus:border-gray-400"
            placeholder="Enter advertisement title"
            required
          />
        </div>

        {/* Description */}
        <div>
          <label className="block text-sm font-bold text-gray-700 mb-2">
            Description 
          </label>
          <textarea
            value={formData.description}
            onChange={(e) => setFormData({ ...formData, description: e.target.value })}
            className="w-full p-3 border border-gray-300 rounded-md focus:outline-none focus:ring-0 focus:border-gray-400 h-32"
            placeholder="Describe your advertisement"
            required
          />
        </div>

        {/* Calendar */}
        <div>
          <label className="block text-sm font-bold text-gray-700 mb-2">
<<<<<<< HEAD
            Website URL (Optional)
          </label>
          <input
            type="url"
            value={formData.website}
            onChange={(e) => setFormData({ ...formData, website: e.target.value })}
            className="w-full p-3 border border-gray-300 rounded-md focus:outline-none focus:ring-0 focus:border-gray-400"
            placeholder="https://your-website.com"
          />
          <p className="text-sm text-gray-500 mt-1">
            If provided, QR codes will redirect to your website. Otherwise, they'll redirect to Ads2Go.
          </p>
          {errors.website && (
            <p className="text-sm text-red-600 mt-1">{errors.website}</p>
          )}
        </div>

        <div>
          <label className="block text-sm font-bold text-gray-700 mb-2">
            Campaign Start Date *
=======
            Campaign Start Date 
>>>>>>> 4c0752fd
          </label>
          <div className="relative">
            <div className="bg-white rounded-md p-14">
              <div className="flex justify-center items-center mb-3">
                {/* Month Dropdown */}
                <div className="relative w-32 text-center mb-7">
                  <button
                    onClick={() => setShowMonthDropdown(!showMonthDropdown)}
                    className="flex items-center justify-center gap-2 w-full text-[#1B5087] text-lg font-bold bg-transparent focus:outline-none"
                  >
                    {months[currentDate.getMonth()]}
                    <ChevronDown
                      size={18}
                      className={`transform transition-transform duration-200 ${
                        showMonthDropdown ? "rotate-180" : "rotate-0"
                      }`}
                    />
                  </button>
                  <AnimatePresence>
                    {showMonthDropdown && (
                      <motion.div
                        initial={{ opacity: 0, y: -10 }}
                        animate={{ opacity: 1, y: 0 }}
                        exit={{ opacity: 0, y: -10 }}
                        transition={{ duration: 0.2 }}
                        className="absolute z-10 top-full mt-2 w-full rounded-lg shadow-lg bg-white overflow-hidden"
                      >
                        {months.map((m, idx) => {
                          const isDisabled =
                            currentDate.getFullYear() === today.getFullYear() &&
                            idx < today.getMonth();
                          return (
                            <button
                              key={m}
                              disabled={isDisabled}
                              onClick={() => handleMonthChange(idx)}
                              className={`block w-full text-left px-4 py-2 text-sm transition-colors duration-150 ${
                                isDisabled
                                  ? "text-gray-300 cursor-not-allowed"
                                  : "text-gray-700 hover:bg-gray-100"
                              }`}
                            >
                              {m}
                            </button>
                          );
                        })}
                      </motion.div>
                    )}
                  </AnimatePresence>
                </div>

                {/* Year Dropdown */}
                <div className="relative w-24 text-center mb-7">
                  <button
                    onClick={() => setShowYearDropdown(!showYearDropdown)}
                    className="flex items-center justify-center gap-2 w-full text-[#1B5087] text-lg font-bold bg-transparent focus:outline-none"
                  >
                    {currentDate.getFullYear()}
                    <ChevronDown
                      size={18}
                      className={`transform transition-transform duration-200 ${
                        showYearDropdown ? "rotate-180" : "rotate-0"
                      }`}
                    />
                  </button>
                  <AnimatePresence>
                    {showYearDropdown && (
                      <motion.div
                        initial={{ opacity: 0, y: -10 }}
                        animate={{ opacity: 1, y: 0 }}
                        exit={{ opacity: 0, y: -10 }}
                        transition={{ duration: 0.2 }}
                        className="absolute z-10 top-full mt-2 w-full rounded-lg shadow-lg bg-white overflow-hidden"
                      >
                        {years.map((year) => (
                          <button
                            key={year}
                            disabled={year < today.getFullYear()}
                            onClick={() => handleYearChange(year)}
                            className={`block w-full text-left px-4 py-2 text-sm transition-colors duration-150 ${
                              year < today.getFullYear()
                                ? "text-gray-300 cursor-not-allowed"
                                : "text-gray-700 hover:bg-gray-100"
                            }`}
                          >
                            {year}
                          </button>
                        ))}
                      </motion.div>
                    )}
                  </AnimatePresence>
                </div>
              </div>

              {/* Days Header */}
              <div className="grid grid-cols-7 gap-1 text-center text-gray-700 border-b-2 pb-4 border-gray-300">
                {["SU", "MO", "TU", "WE", "TH", "FR", "SA"].map(day => (
                  <div key={day} className="font-semibold text-sm">{day}</div>
                ))}
              </div>
<<<<<<< HEAD
              <div className="grid grid-cols-7 gap-1 text-center text-gray-700 pt-2">
  {getDaysInMonth(currentDate).map((day, index) => {
    const dayDate = day ? new Date(currentDate.getFullYear(), currentDate.getMonth(), day) : null;
    const todayDate = new Date();
    todayDate.setHours(0, 0, 0, 0);
    const isPast = dayDate ? dayDate < todayDate : false;

    return (
      <div
        key={index}
        onClick={() => !isPast && handleDateClick(day)}
        className={`cursor-pointer p-2 rounded-lg ${
          day
            ? isPast
              ? 'text-gray-300 cursor-not-allowed'
              : selectedDate.getDate() === day &&
                selectedDate.getMonth() === currentDate.getMonth() &&
                selectedDate.getFullYear() === currentDate.getFullYear()
              ? 'bg-[#1B5087] text-white'
              : 'text-gray-800 hover:bg-gray-200 hover:text-black'
            : 'text-gray-300'
        }`}
      >
        {day || ''}
      </div>
    );
  })}
</div>
=======
>>>>>>> 4c0752fd

              {/* Calendar Days */}
              <div className="grid grid-cols-7 gap-1 text-center text-gray-700 pt-2">
                {getDaysInMonth(currentDate).map((day, index) => {
                  const dayDate = day ? new Date(currentDate.getFullYear(), currentDate.getMonth(), day) : null;
                  const isPast = dayDate
                    ? dayDate < new Date(today.getFullYear(), today.getMonth(), today.getDate())
                    : false;
                  return (
                    <div
                      key={index}
                      onClick={() => !isPast && handleDateClick(day)}
                      className={`cursor-pointer p-2 rounded-lg ${
                        day
                          ? isPast
                            ? "text-gray-300 cursor-not-allowed"
                            : selectedDate.getDate() === day &&
                              selectedDate.getMonth() === currentDate.getMonth() &&
                              selectedDate.getFullYear() === currentDate.getFullYear()
                            ? "bg-[#1B5087] text-white"
                            : "text-gray-800 hover:bg-gray-200 hover:text-black"
                          : "text-gray-300"
                      }`}
                    >
                      {day || ""}
                    </div>
                  );
                })}
              </div>
            </div>
          </div>

          {selectedPlan && formData.startDate && (
            <p className="text-sm text-gray-600 mt-2">
              Campaign will end on:{" "}
              <span className="font-bold">
                {formatDateForDisplay(
                  calculateEndDate(formData.startDate, selectedPlan.durationDays)
                )}
              </span>
            </p>
          )}
        </div>
      </div>
    </div>
  );
};

  // Step 3: Upload Media (previously step 4)
  const renderStep3 = () => (
    <div className="max-w-2xl mx-auto">
      <h2 className="text-2xl font-semibold mb-6 text-center">Upload Media</h2>
      <div className="space-y-6">
        <div className="border-2 border-dashed border-gray-300 rounded-lg p-8 text-center">
          <input
            type="file"
            accept="image/*,video/mp4"
            onChange={handleFileUpload}
            className="hidden"
            id="media-upload"
          />
          <label
            htmlFor="media-upload"
            className="cursor-pointer flex flex-col items-center"
          >
            <Upload className="w-12 h-12 text-gray-400 mb-4" />
            <p className="text-lg font-medium text-gray-700">
              Click to upload media file
            </p>
            <p className="text-sm text-gray-500 mt-2">
              Supports: JPG, PNG, MP4 (Max file size: 50MB)
            </p>
          </label>
        </div>

        {/* Upload Progress Indicator */}
        {uploadProgress !== null && (
          <div className="mt-4">
            <div className="flex justify-between text-sm text-gray-600 mb-2">
              <span>Uploading to Firebase...</span>
              <span>{uploadProgress}%</span>
            </div>
            <div className="w-full bg-gray-200 rounded-full h-2">
              <div
                className="bg-[#251f70] h-2 rounded-full transition-all duration-300"
                style={{ width: `${uploadProgress}%` }}
              ></div>
            </div>
          </div>
        )}

        {formData.mediaPreview && (
          <div className="mt-6">
            <h3 className="text-lg font-medium mb-4">Preview:</h3>
            <div className="border rounded-lg overflow-hidden">
              {formData.mediaFile?.type.startsWith('video/') ? (
                <div className="relative">
                  <video
                    src={formData.mediaPreview}
                    className="w-full h-64 object-cover"
                    controls={false}
                    muted
                    ref={(video) => {
                      if (video) {
                        if (isVideoPlaying) {
                          video.play();
                        } else {
                          video.pause();
                        }
                      }
                    }}
                  />
                  <button
                    onClick={() => setIsVideoPlaying(!isVideoPlaying)}
                    className="absolute inset-0 flex items-center justify-center bg-black bg-opacity-30 text-white"
                  >
                    {isVideoPlaying ? (
                      <Pause className="w-12 h-12" />
                    ) : (
                      <Play className="w-12 h-12" />
                    )}
                  </button>
                </div>
              ) : (
                <img
                  src={formData.mediaPreview}
                  alt="Preview"
                  className="w-full h-64 object-cover"
                />
              )}
            </div>
            <div className="mt-2 text-sm text-gray-600">
              File: {formData.mediaFile?.name} ({Math.round((formData.mediaFile?.size || 0) / 1024 / 1024 * 100) / 100} MB)
            </div>
          </div>
        )}

        {selectedPlan && (
          <div className="bg-yellow-50 border border-yellow-200 rounded-md p-4">
            <p className="text-sm text-yellow-800">
              <strong>Note:</strong> Your media should be exactly {selectedPlan.adLengthSeconds} seconds long 
              for optimal display on {selectedPlan.materialType} devices.
            </p>
          </div>
        )}
      </div>
    </div>
  );

  // Step 4: Review & Submit (previously step 5)
  const renderStep4 = () => (
    <div className="max-w-4xl mx-auto">
      <h2 className="text-xl text-center font-medium mb-4 text-gray-800">Review & Submit</h2>

      {/* === Single grid row with Media + Info === */}
      <div className="grid grid-cols-1 md:grid-cols-[1.8fr_2fr] gap-4 mb-4">
        
        {/* LEFT COLUMN : Media + Campaign Schedule BELOW */}
        <div className="bg-white p-4">
          {formData.mediaPreview && (
            <div className="mb-1">
              <div className="border border-gray-200 rounded-md overflow-hidden mt-1">
                {formData.mediaFile?.type.startsWith("video/") ? (
                  <video src={formData.mediaPreview} className="w-full h-60 object-cover" controls />
                ) : (
                  <img
                    src={formData.mediaPreview}
                    alt="Media preview"
                    className="w-full h-52 object-cover"
                  />
                )}
              </div>
              <p className="text-md text-center mt-2 text-black">
                File: {formData.mediaFile?.name}
              </p>
            </div>
          )}

          <div className="mt-6 rounded-lg p-4">
            <h3 className="text-lg font-medium text-gray-700 mb-4">Campaign Schedule</h3>

            <div className="flex items-center justify-between gap-4 text-gray-800">
              {/* Start Date */}
              <div className="flex items-center gap-2">
                <CalendarCheck2 className="w-5 h-5 text-green-500" />
                <span className="text-base ">
                  {formatDateForDisplay(formData.startDate)}
                </span>
              </div>

              {/* End Date */}
              <div className="flex items-center gap-2">
                <CalendarX2 className="w-5 h-5 text-red-500" />
                <span className="text-base">
                  {selectedPlan
                    ? formatDateForDisplay(
                        calculateEndDate(formData.startDate, selectedPlan.durationDays)
                      )
                    : "N/A"}
                </span>
              </div>
            </div>
          </div>
        </div>

        {/* Title/Description/Duration */}
        <div className="bg-white rounded-lg">
          <div className="mb-4">
          </div>
          <div className="space-y-2 text-sm text-gray-700">
            <div>
              <p className="text-xl font-bold mb-3 text-gray-600">{formData.title}</p>
            </div>
            <div>
              <p className="text-md mb-3 text-gray-600">{formData.description}</p>
            </div>
          </div>


        {/* Selected Plan & Material */}
        <div className="bg-white">
          {/* === Selected Plan & Material (Updated UI) === */}
          <div className="flex flex-col md:flex-row justify-between items-center md:items-start gap-8 mt-10 bg-white">
            {/* Left: Plan Details */}
            <div className="space-y-4 text-gray-800 mt-5">
              {/* Plan */}
              <div className="flex items-center gap-2">
                <FileType className="w-6 h-6 text-gray-500" /> {/* Plan Icon */}
                <div className="flex flex-col">
                  <span className="font-bold text-md">{selectedPlan?.name}</span>
                </div>
              </div>

              {/* Vehicle Type */}
              <div className="flex items-center gap-2">
                <Car className="w-6 h-6 text-gray-500" /> {/* Vehicle Icon */}
                <div className="flex flex-col">
                  <span className="font-bold text-md">{selectedPlan?.vehicleType} <span className='text-sm font-medium'> Usage</span></span>
                </div>
              </div>

              {/* Material */}
              <div className="flex items-center gap-2">
                <View className="w-6 h-6 text-gray-500" /> {/* Material Icon */}
                <div className="flex flex-col">
                  <span className="font-bold text-md">
                    {materials.find(m => m.id === formData.materialId)?.materialType}
                  </span>
                </div>
              </div>

              {/* Devices */}
              <div className="flex items-center gap-2">
                <TabletSmartphone className="w-6 h-6 text-gray-500" /> {/* Devices Icon */}
                <div className="flex flex-col">
                  <span className="font-bold text-md">{selectedPlan?.numberOfDevices} <span className='text-sm font-medium'>Device/s</span></span>
                </div>
              </div>
            </div>


            {/* Right: Duration & Price */}
            <div className="flex flex-col items-center">
              {(() => {
                const duration = selectedPlan?.durationDays ?? 0;
                const maxDays = 120; // 🔵 Maximum days
                const percent = Math.min(duration / maxDays, 1);
                const radius = 46;
                const circumference = 2 * Math.PI * radius;
                const dashOffset = circumference * (1 - percent);

                return (
                  <div className="relative mr-16 w-32 h-32">
                    <svg className="w-full h-full transform -rotate-90">
                      {/* Background circle */}
                      <circle
                        cx="50%" cy="50%" r={radius}
                        className="stroke-gray-200"
                        strokeWidth="8"
                        fill="transparent"
                      />
                      {/* Progress circle */}
                      <circle
                        cx="50%" cy="50%" r={radius}
                        className="stroke-[#1B4F9C] transition-all duration-700"
                        strokeWidth="7"
                        fill="transparent"
                        strokeDasharray={circumference}
                        strokeDashoffset={dashOffset}
                        strokeLinecap="round"
                      />
                    </svg>
                    <div className="absolute inset-0 flex flex-col justify-center items-center">
                      <span className="text-xs text-gray-500">Duration</span>
                      <span className="text-lg font-bold text-gray-900">
                        {duration} days
                      </span>
                    </div>
                  </div>
                );
              })()}
              <p className="text-2xl mr-16 font-extrabold text-[#1B4F9C]">
                ₱{selectedPlan?.totalPrice.toLocaleString()}
              </p>
            </div>
          </div>
        </div>
        </div>
      </div>
      {/* Agreement / Notice */}
      <div className="bg-blue-50 rounded-lg p-4 mt-10 text-sm w-auto text-blue-800">
        <p>
          By creating this advertisement, you agree to pay ₱{selectedPlan?.totalPrice.toLocaleString() + " "}
          for a {selectedPlan?.durationDays}-day campaign starting on {formatDateForDisplay(formData.startDate)}.
          Your advertisement will be submitted for review and you'll be notified once it's approved.
        </p>
      </div>
    </div>
  );

  
  return (
    <div className="min-h-screen bg-white pl-64 pr-5 p-10">
      <div className="bg-white ">
        <div className="flex items-center mb-6 pl-9">
          <button
            onClick={() => navigate('/advertisements')}
            className="flex items-center text-gray-600 hover:text-gray-800"
          >
            <ChevronLeft className="w-5 h-5 mr-1" />
            Back to Advertisements
          </button>
        </div>
        
        <div className="max-w-5xl mx-auto bg-white">
          {renderStepIndicator()}
          
          {errors.general && (
            <div className="mb-4 p-4 bg-red-50 border border-red-200 rounded-md">
              <p className="text-red-600 text-sm">{errors.general}</p>
            </div>
          )}
          
          <div className="mb-8">
            {currentStep === 1 && renderStep1()}
        {currentStep === 2 && renderStep2(
          showMonthDropdown,
          setShowMonthDropdown,
          showYearDropdown,
          setShowYearDropdown
        )}
        {currentStep === 3 && renderStep3()}
        {currentStep === 4 && renderStep4()}
      </div>
          
          <div className="flex justify-between">
            <button
              type="button"
              onClick={() => setCurrentStep(prev => Math.max(1, prev - 1))}
              disabled={currentStep === 1}
              className={`px-4 py-2 rounded-md ml-44 w-60${
                currentStep === 1 ? 'bg-gray-200 text-gray-400 cursor-not-allowed' : 'bg-gray-200 text-gray-700 hover:bg-gray-200'
              }`}
            >
              Previous
            </button>
            
            {currentStep < 4 ? (
              <button
                type="button"
                onClick={() => setCurrentStep(prev => prev + 1)}
                disabled={!canProceedToStep(currentStep + 1)}
                className={`px-4 py-2 rounded-md mr-44 w-60 ${
                  !canProceedToStep(currentStep + 1) ? 'bg-gray-200 text-gray-400 cursor-not-allowed' : 'bg-[#feb011] text-white hover:bg-[#FF9B45]'
                }`}
              >
                Next
              </button>
            ) : (
              <button
                type="button"
                onClick={handleSubmit}
                disabled={!canProceedToStep(currentStep) || isSubmitting}
                className={`px-4 py-2 rounded-md mr-16 w-60 ${
                  !canProceedToStep(currentStep) || isSubmitting
                    ? 'bg-gray-200 text-gray-400 cursor-not-allowed'
                    : 'bg-[#feb011] text-white hover:bg-[#FF9B45]'
                }`}
              >
                {isSubmitting ? (
                  <>
                    <Loader2 className="w-4 h-4 mr-2 animate-spin" />
                    Submitting...
                  </>
                ) : (
                  'Submit Advertisement'
                )}
              </button>
            )}
          </div>
        </div>
      </div>
      <div
        className={`fixed bottom-5 right-5 bg-[#251f70] text-white px-6 py-3 rounded-lg shadow-lg transform transition-all duration-500 ${
          showToast ? 'translate-x-0 opacity-100' : 'translate-x-32 opacity-0'
        }`}
      >
        Advertisement created successfully!
      </div>
    </div>
  );
};

export default CreateAdvertisement;<|MERGE_RESOLUTION|>--- conflicted
+++ resolved
@@ -5,24 +5,13 @@
 import { storage } from '../../firebase/init';
 import { ref, uploadBytes, getDownloadURL } from 'firebase/storage';
 import { GET_ALL_ADS_PLANS } from '../../graphql/admin';
-<<<<<<< HEAD
-=======
 import { GET_MATERIALS_BY_CATEGORY_AND_VEHICLE } from '../../graphql/admin';
->>>>>>> 4c0752fd
 import { CREATE_AD } from '../../graphql/admin';
 import { motion, AnimatePresence } from "framer-motion";
 
 
 type MaterialCategory = 'DIGITAL' | 'NON-DIGITAL';
 type VehicleType = 'CAR' | 'MOTORCYCLE' | 'BUS' | 'JEEP' | 'E_TRIKE';
-
-type Material = {
-  id: string;
-  materialId: string;
-  materialType: string;
-  vehicleType: VehicleType;
-  category: MaterialCategory;
-};
 
 type AdsPlan = {
   _id: string;
@@ -36,13 +25,11 @@
   adLengthSeconds: number;
   category: MaterialCategory;
   status: string;
-  materials: Material[];
 };
 
 type AdvertisementForm = {
   title: string;
   description: string;
-  website?: string; // Optional advertiser website
   adType?: 'DIGITAL' | 'NON_DIGITAL';
   planId: string;
   materialId: string;
@@ -90,11 +77,9 @@
 const handleDateClick = (day: number | null) => {
   if (day) {
     const newDate = new Date(currentDate.getFullYear(), currentDate.getMonth(), day);
-    const todayDate = new Date();
-    todayDate.setHours(0, 0, 0, 0);
 
     // Prevent selecting past dates
-    if (newDate < todayDate) {
+    if (newDate < new Date(today.getFullYear(), today.getMonth(), today.getDate())) {
       return;
     }
 
@@ -117,7 +102,6 @@
   const [formData, setFormData] = useState<AdvertisementForm>({
     title: '',
     description: '',
-    website: '', // Optional advertiser website
     planId: '',
     materialId: '',
     startDate: new Date().toISOString().split('T')[0], // Default to today's date
@@ -125,20 +109,6 @@
   const [materials, setMaterials] = useState<any[]>([]);
   const [isVideoPlaying, setIsVideoPlaying] = useState(false);
   const [uploadProgress, setUploadProgress] = useState<number | null>(null);
-<<<<<<< HEAD
-  const [errors, setErrors] = useState<{ 
-    plan?: string; 
-    material?: string; 
-    title?: string; 
-    description?: string; 
-    website?: string;
-    startDate?: string; 
-    mediaFile?: string; 
-    general?: string;
-  }>({});
-  const [mediaDurationSec, setMediaDurationSec] = useState<number | null>(null);
-=======
->>>>>>> 4c0752fd
 
   // Function to calculate end date based on start date and duration
   const calculateEndDate = (startDate: string, durationDays: number): string => {
@@ -160,17 +130,6 @@
   
 
 
-<<<<<<< HEAD
-  // Automatically select material from the selected plan's materials
-  useEffect(() => {
-    if (selectedPlan && selectedPlan.materials && selectedPlan.materials.length > 0) {
-      // Use the first material from the plan's materials array (same as server logic)
-      const selectedMaterial = selectedPlan.materials[0];
-      setMaterials(selectedPlan.materials);
-      setFormData(prev => ({ ...prev, materialId: selectedMaterial.id }));
-      console.log(`🎯 Selected material from plan: ${selectedMaterial.materialId} (${selectedMaterial.materialType} ${selectedMaterial.vehicleType})`);
-    } else {
-=======
   // Automatically fetch and select material based on selected plan
   const { loading: loadingMaterials } = useQuery(GET_MATERIALS_BY_CATEGORY_AND_VEHICLE, {
     variables: { 
@@ -200,11 +159,10 @@
     },
     onError: (error) => {
       console.error('Error fetching materials:', error);
->>>>>>> 4c0752fd
       setMaterials([]);
       setFormData(prev => ({ ...prev, materialId: '' }));
     }
-  }, [selectedPlan]);
+  });
 
   // Fetch ads plans
   const { data, loading, error } = useQuery(GET_ALL_ADS_PLANS, {
@@ -233,9 +191,6 @@
     
     return data.getAllAdsPlans
       .filter((plan: any) => {
-        // Add null check to prevent errors
-        if (!plan) return false;
-        
         const isRunning = plan.status === 'RUNNING';
         console.log(`Plan ${plan.id} (${plan.name}):`, { 
           status: plan.status, 
@@ -246,18 +201,17 @@
         return isRunning;
       })
       .map((plan: any) => ({
-        _id: plan?.id || '',
-        name: plan?.name || '',
-        description: plan?.description || '',
-        durationDays: plan?.durationDays || 30,
-        totalPrice: plan?.totalPrice || 0,
-        materialType: plan?.materialType || '',
-        vehicleType: plan?.vehicleType || 'CAR',
-        numberOfDevices: plan?.numberOfDevices || 1,
-        adLengthSeconds: plan?.adLengthSeconds || 30,
-        category: plan?.category || 'DIGITAL',
-        status: plan?.status || 'ACTIVE',
-        materials: plan?.materials || []
+        _id: plan.id,
+        name: plan.name,
+        description: plan.description,
+        durationDays: plan.durationDays || 30,
+        totalPrice: plan.totalPrice || 0,
+        materialType: plan.materialType,
+        vehicleType: plan.vehicleType,
+        numberOfDevices: plan.numberOfDevices || 1,
+        adLengthSeconds: plan.adLengthSeconds || 30,
+        category: plan.category || 'STANDARD',
+        status: plan.status || 'ACTIVE'
       }));
   }, [data]);
 
@@ -319,121 +273,19 @@
       return;
     }
 
-    // Website validation (optional but must be valid URL if provided)
-    if (formData.website && formData.website.trim()) {
-      const urlPattern = /^https?:\/\/.+/;
-      if (!urlPattern.test(formData.website.trim())) {
-        newErrors.website = 'Please enter a valid URL starting with http:// or https://';
-      }
-    }
-
     if (!formData.mediaFile) {
       alert('Please upload a media file');
       return;
     }
 
     if (!formData.startDate) {
-<<<<<<< HEAD
-      newErrors.startDate = 'Please select a start date';
-    }
-
-    // Ensure start date is not in the past
-    const startDateOnly = new Date(formData.startDate + 'T00:00:00.000Z');
-    const todayDateOnly = new Date();
-    todayDateOnly.setUTCHours(0, 0, 0, 0);
-    if (startDateOnly < todayDateOnly) {
-      newErrors.startDate = 'Please select a start date that is today or later';
-    }
-
-    console.log('Validation errors:', newErrors);
-    setErrors(newErrors);
-    if (Object.keys(newErrors).length > 0) {
-      console.log('Validation failed, resetting submission state');
-      setIsSubmissionInProgress(false); // Reset submission state if validation fails
-=======
       alert('Please select a start date');
->>>>>>> 4c0752fd
       return;
     }
 
     try {
-<<<<<<< HEAD
-      console.log('Starting submission process...');
-      
-      // Check plan availability before uploading media to avoid wasted uploads
-      if (!selectedPlan) {
-        console.log('No selected plan, setting error');
-        setErrors(prev => ({ ...prev, plan: 'Please select a plan first' }));
-        setIsSubmissionInProgress(false);
-        return;
-      }
-
-      console.log('Checking plan availability for plan:', selectedPlan._id);
-      const desiredStartIso = new Date(formData.startDate).toISOString();
-      console.log('Desired start date ISO:', desiredStartIso);
-      
-      let availabilityData;
-      try {
-        const result = await apolloClient.query({
-          query: GET_PLAN_AVAILABILITY,
-          variables: { planId: selectedPlan._id, desiredStartDate: desiredStartIso },
-          fetchPolicy: 'network-only',
-        });
-        availabilityData = result.data;
-        console.log('Plan availability response:', availabilityData);
-      } catch (availabilityError) {
-        console.error('Error checking plan availability:', availabilityError);
-        setErrors(prev => ({
-          ...prev,
-          plan: 'Failed to check plan availability. Please try again.',
-        }));
-        setIsSubmissionInProgress(false);
-        return;
-      }
-
-      const canCreate = availabilityData?.getPlanAvailability?.canCreate;
-      console.log('Can create ad?', canCreate);
-      
-      if (!canCreate) {
-        const nextAvailable = availabilityData?.getPlanAvailability?.nextAvailableDate;
-        const nextMsg = nextAvailable ? new Date(nextAvailable).toLocaleDateString() : 'Unknown';
-        console.log('Plan not available, next available:', nextMsg);
-        setErrors(prev => ({
-          ...prev,
-          plan: `No available materials or slots for selected plan. Next available: ${nextMsg}`,
-        }));
-        setIsSubmissionInProgress(false);
-        return;
-      }
-
-      console.log('Plan is available, proceeding with media upload...');
-      
-      // Upload media file to Firebase Storage
-      if (!formData.mediaFile) {
-        console.log('No media file found');
-        setErrors(prev => ({ ...prev, mediaFile: 'Please upload a media file' }));
-        setIsSubmissionInProgress(false);
-        return;
-      }
-      
-      console.log('Uploading media file to Firebase...');
-      let mediaFileURL;
-      try {
-        mediaFileURL = await uploadFileToFirebase(formData.mediaFile as File);
-        console.log('Media uploaded successfully, URL:', mediaFileURL);
-      } catch (uploadError) {
-        console.error('Error uploading media file:', uploadError);
-        setErrors(prev => ({
-          ...prev,
-          mediaFile: 'Failed to upload media file. Please try again.',
-        }));
-        setIsSubmissionInProgress(false);
-        return;
-      }
-=======
       // Upload media file to Firebase Storage
       const mediaFileURL = await uploadFileToFirebase(formData.mediaFile);
->>>>>>> 4c0752fd
 
       // Determine ad format based on file type
       const fileExtension = formData.mediaFile?.name.split('.').pop()?.toLowerCase() || '';
@@ -449,7 +301,6 @@
       const input = {
         title: formData.title,
         description: formData.description,
-        website: formData.website || null, // Include website if provided
         materialId: formData.materialId,
         planId: selectedPlan._id,
         adType: selectedPlan.category === 'DIGITAL' ? 'DIGITAL' : 'NON_DIGITAL',
@@ -462,29 +313,9 @@
       };
 
       // Create the ad with the Firebase media URL
-<<<<<<< HEAD
-      console.log('Calling createAd mutation with input:', input);
-      console.log('Mutation variables:', { input });
-      
-      try {
-        const result = await createAd({
-          variables: { input },
-        });
-        console.log('createAd mutation completed successfully, result:', result);
-      } catch (mutationError) {
-        console.error('Error in createAd mutation:', mutationError);
-        setErrors(prev => ({
-          ...prev,
-          general: 'Failed to create advertisement. Please try again.',
-        }));
-        setIsSubmissionInProgress(false);
-        return;
-      }
-=======
        await createAd({
     variables: { input },
   });
->>>>>>> 4c0752fd
 
   // Show toast instead of alert
   setShowToast(true);
@@ -701,7 +532,12 @@
     {selectedPlan && (
       <div className="mt-8 p-4 bg-blue-50 max-w-2xl mx-auto rounded-lg">
         <h3 className="font-medium text-[#1B5087] mb-2">Automatic Material Selection</h3>
-        {formData.materialId ? (
+        {loadingMaterials ? (
+          <div className="flex items-center text-blue-700">
+            <Loader2 className="w-4 h-4 animate-spin mr-2" />
+            Finding compatible materials...
+          </div>
+        ) : formData.materialId ? (
           <div className="text-[#1B5087]">
             <p className="text-sm">
               ✓ Compatible material automatically selected for your {selectedPlan.category} plan
@@ -787,30 +623,7 @@
         {/* Calendar */}
         <div>
           <label className="block text-sm font-bold text-gray-700 mb-2">
-<<<<<<< HEAD
-            Website URL (Optional)
-          </label>
-          <input
-            type="url"
-            value={formData.website}
-            onChange={(e) => setFormData({ ...formData, website: e.target.value })}
-            className="w-full p-3 border border-gray-300 rounded-md focus:outline-none focus:ring-0 focus:border-gray-400"
-            placeholder="https://your-website.com"
-          />
-          <p className="text-sm text-gray-500 mt-1">
-            If provided, QR codes will redirect to your website. Otherwise, they'll redirect to Ads2Go.
-          </p>
-          {errors.website && (
-            <p className="text-sm text-red-600 mt-1">{errors.website}</p>
-          )}
-        </div>
-
-        <div>
-          <label className="block text-sm font-bold text-gray-700 mb-2">
-            Campaign Start Date *
-=======
             Campaign Start Date 
->>>>>>> 4c0752fd
           </label>
           <div className="relative">
             <div className="bg-white rounded-md p-14">
@@ -911,37 +724,6 @@
                   <div key={day} className="font-semibold text-sm">{day}</div>
                 ))}
               </div>
-<<<<<<< HEAD
-              <div className="grid grid-cols-7 gap-1 text-center text-gray-700 pt-2">
-  {getDaysInMonth(currentDate).map((day, index) => {
-    const dayDate = day ? new Date(currentDate.getFullYear(), currentDate.getMonth(), day) : null;
-    const todayDate = new Date();
-    todayDate.setHours(0, 0, 0, 0);
-    const isPast = dayDate ? dayDate < todayDate : false;
-
-    return (
-      <div
-        key={index}
-        onClick={() => !isPast && handleDateClick(day)}
-        className={`cursor-pointer p-2 rounded-lg ${
-          day
-            ? isPast
-              ? 'text-gray-300 cursor-not-allowed'
-              : selectedDate.getDate() === day &&
-                selectedDate.getMonth() === currentDate.getMonth() &&
-                selectedDate.getFullYear() === currentDate.getFullYear()
-              ? 'bg-[#1B5087] text-white'
-              : 'text-gray-800 hover:bg-gray-200 hover:text-black'
-            : 'text-gray-300'
-        }`}
-      >
-        {day || ''}
-      </div>
-    );
-  })}
-</div>
-=======
->>>>>>> 4c0752fd
 
               {/* Calendar Days */}
               <div className="grid grid-cols-7 gap-1 text-center text-gray-700 pt-2">
@@ -1278,12 +1060,6 @@
         
         <div className="max-w-5xl mx-auto bg-white">
           {renderStepIndicator()}
-          
-          {errors.general && (
-            <div className="mb-4 p-4 bg-red-50 border border-red-200 rounded-md">
-              <p className="text-red-600 text-sm">{errors.general}</p>
-            </div>
-          )}
           
           <div className="mb-8">
             {currentStep === 1 && renderStep1()}
