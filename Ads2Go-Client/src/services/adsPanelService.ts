--- conflicted
+++ resolved
@@ -1,13 +1,6 @@
 // AdsPanel API Service - V4 (REAL ADS) - CACHE BUSTED
 // Force correct API base URL for REST endpoints (not GraphQL)
-<<<<<<< HEAD
-const API_BASE_URL = process.env.REACT_APP_API_URL;
-if (!API_BASE_URL) {
-  throw new Error('REACT_APP_API_URL environment variable is not set');
-}
-=======
 const API_BASE_URL = process.env.REACT_APP_API_URL || 'http://localhost:5000';
->>>>>>> 24088497
 
 // Aggressive cache busting - force browser to reload this file
 const CACHE_BUST = Date.now();
