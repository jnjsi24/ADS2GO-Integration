interface PlaybackUpdate {
  type: 'adPlaybackUpdate';
  deviceId: string;
  adId: string;
  adTitle: string;
  state: 'playing' | 'paused' | 'buffering' | 'loading' | 'ended';
  currentTime: number;
  duration: number;
  progress: number;
  timestamp: string;
}

type PlaybackUpdateCallback = (update: PlaybackUpdate) => void;

class PlaybackWebSocketService {
  private ws: WebSocket | null = null;
  private isConnected = false;
  private reconnectAttempts = 0;
  private maxReconnectAttempts = 5;
  private reconnectInterval: NodeJS.Timeout | null = null;
  private callbacks: PlaybackUpdateCallback[] = [];
  private pingInterval: NodeJS.Timeout | null = null;

  constructor() {
    this.connect();
  }

  private getWebSocketUrl(): string {
    const protocol = window.location.protocol === 'https:' ? 'wss:' : 'ws:';
<<<<<<< HEAD
    // Use REACT_APP_API_URL and extract host from it
    const apiUrl = process.env.REACT_APP_API_URL;
    if (!apiUrl) {
      throw new Error('REACT_APP_API_URL environment variable is not set');
    }
=======
    const apiUrl = process.env.REACT_APP_API_URL;
    
    if (!apiUrl) {
      console.error('❌ Missing REACT_APP_API_URL environment variable');
      throw new Error('REACT_APP_API_URL is required in .env file');
    }
    
>>>>>>> 24088497
    const host = apiUrl.replace(/^https?:\/\//, '').replace(/\/$/, '');
    return `${protocol}//${host}/ws/playback?admin=true`;
  }

  private connect(): void {
    if (this.ws && this.ws.readyState === WebSocket.OPEN) {
      console.log('🔌 [Admin WebSocket] Already connected');
      return;
    }

    try {
      const wsUrl = this.getWebSocketUrl();
      console.log('🔌 [Admin WebSocket] Connecting to:', wsUrl);

      this.ws = new WebSocket(wsUrl);

      this.ws.onopen = () => {
        console.log('🔌 [Admin WebSocket] Connected successfully');
        this.isConnected = true;
        this.reconnectAttempts = 0;
        this.clearReconnectInterval();
        this.startPingInterval();
      };

      this.ws.onmessage = (event) => {
        try {
          const message = JSON.parse(event.data);
          
          if (message.type === 'pong') {
            console.log('🔌 [Admin WebSocket] Received pong');
          } else if (message.type === 'adPlaybackUpdate') {
            console.log('🎬 [Admin WebSocket] Received playback update:', {
              deviceId: message.deviceId,
              adTitle: message.adTitle,
              state: message.state,
              progress: message.progress
            });
            
            // Notify all callbacks
            this.callbacks.forEach(callback => {
              try {
                callback(message);
              } catch (error) {
                console.error('Error in playback update callback:', error);
              }
            });
          } else if (message.type === 'deviceUpdate') {
            console.log('📱 [Admin WebSocket] Received device update:', message.device);
          } else if (message.type === 'deviceList') {
            console.log('📋 [Admin WebSocket] Received device list:', message.devices);
          }
        } catch (error) {
          console.error('Error parsing WebSocket message:', error);
        }
      };

      this.ws.onclose = (event) => {
        console.log('🔌 [Admin WebSocket] Connection closed:', event.code, event.reason);
        this.isConnected = false;
        this.ws = null;
        this.clearPingInterval();
        
        if (this.reconnectAttempts < this.maxReconnectAttempts) {
          this.scheduleReconnect();
        } else {
          console.error('🔌 [Admin WebSocket] Max reconnection attempts reached');
        }
      };

      this.ws.onerror = (error) => {
        console.error('🔌 [Admin WebSocket] Connection error:', error);
        this.isConnected = false;
      };

    } catch (error) {
      console.error('🔌 [Admin WebSocket] Connection failed:', error);
    }
  }

  private scheduleReconnect(): void {
    this.reconnectAttempts++;
    const delay = Math.min(1000 * Math.pow(2, this.reconnectAttempts), 30000); // Exponential backoff, max 30s
    
    console.log(`🔌 [Admin WebSocket] Scheduling reconnect attempt ${this.reconnectAttempts} in ${delay}ms`);
    
    this.reconnectInterval = setTimeout(() => {
      this.connect();
    }, delay);
  }

  private clearReconnectInterval(): void {
    if (this.reconnectInterval) {
      clearTimeout(this.reconnectInterval);
      this.reconnectInterval = null;
    }
  }

  private startPingInterval(): void {
    this.clearPingInterval();
    
    this.pingInterval = setInterval(() => {
      if (this.ws && this.ws.readyState === WebSocket.OPEN) {
        this.ws.send(JSON.stringify({ type: 'ping' }));
      }
    }, 30000); // Send ping every 30 seconds
  }

  private clearPingInterval(): void {
    if (this.pingInterval) {
      clearInterval(this.pingInterval);
      this.pingInterval = null;
    }
  }

  // Subscribe to playback updates
  subscribe(callback: PlaybackUpdateCallback): () => void {
    this.callbacks.push(callback);
    
    // Return unsubscribe function
    return () => {
      const index = this.callbacks.indexOf(callback);
      if (index > -1) {
        this.callbacks.splice(index, 1);
      }
    };
  }

  // Get current connection status
  isWebSocketConnected(): boolean {
    return this.isConnected && this.ws?.readyState === WebSocket.OPEN;
  }

  // Disconnect WebSocket
  disconnect(): void {
    this.clearReconnectInterval();
    this.clearPingInterval();
    
    if (this.ws) {
      this.ws.close();
      this.ws = null;
    }
    
    this.isConnected = false;
    this.callbacks = [];
    console.log('🔌 [Admin WebSocket] Disconnected');
  }

  // Reconnect manually
  reconnect(): void {
    this.disconnect();
    this.reconnectAttempts = 0;
    this.connect();
  }
}

export default new PlaybackWebSocketService();<|MERGE_RESOLUTION|>--- conflicted
+++ resolved
@@ -27,13 +27,6 @@
 
   private getWebSocketUrl(): string {
     const protocol = window.location.protocol === 'https:' ? 'wss:' : 'ws:';
-<<<<<<< HEAD
-    // Use REACT_APP_API_URL and extract host from it
-    const apiUrl = process.env.REACT_APP_API_URL;
-    if (!apiUrl) {
-      throw new Error('REACT_APP_API_URL environment variable is not set');
-    }
-=======
     const apiUrl = process.env.REACT_APP_API_URL;
     
     if (!apiUrl) {
@@ -41,7 +34,6 @@
       throw new Error('REACT_APP_API_URL is required in .env file');
     }
     
->>>>>>> 24088497
     const host = apiUrl.replace(/^https?:\/\//, '').replace(/\/$/, '');
     return `${protocol}//${host}/ws/playback?admin=true`;
   }
