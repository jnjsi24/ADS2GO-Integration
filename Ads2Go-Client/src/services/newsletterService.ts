import { gql } from '@apollo/client';

// GraphQL mutation for newsletter subscription
export const SUBSCRIBE_NEWSLETTER = gql`
  mutation SubscribeNewsletter($email: String!) {
    subscribeNewsletter(email: $email) {
      success
      message
    }
  }
`;

// Newsletter service class
export class NewsletterService {
  /**
   * Subscribe to newsletter
   */
  static async subscribeToNewsletter(email: string, source: string = 'landing_page'): Promise<{ success: boolean; message: string }> {
    try {
      // Basic email validation
      const emailRegex = /^[^\s@]+@[^\s@]+\.[^\s@]+$/;
      if (!emailRegex.test(email)) {
        return {
          success: false,
          message: 'Please enter a valid email address'
        };
      }

      // For now, we'll use a simple fetch to the backend
      // In a real implementation, you'd use Apollo Client with the mutation above
      const apiUrl = process.env.REACT_APP_API_URL;
<<<<<<< HEAD
      if (!apiUrl) {
        return {
          success: false,
          message: 'API URL not configured'
        };
=======
      
      if (!apiUrl) {
        console.error('❌ Missing REACT_APP_API_URL environment variable');
        throw new Error('REACT_APP_API_URL is required in .env file');
>>>>>>> 24088497
      }
      const response = await fetch(`${apiUrl}/api/newsletter/subscribe`, {
        method: 'POST',
        headers: {
          'Content-Type': 'application/json',
        },
        body: JSON.stringify({ email, source }),
      });

      const data = await response.json();
      
      if (!response.ok) {
        throw new Error(data.message || 'Failed to subscribe to newsletter');
      }

      return data;
    } catch (error) {
      console.error('Newsletter subscription error:', error);
      return {
        success: false,
        message: error instanceof Error ? error.message : 'Failed to subscribe to newsletter'
      };
    }
  }

  /**
   * Validate email format
   */
  static validateEmail(email: string): boolean {
    const emailRegex = /^[^\s@]+@[^\s@]+\.[^\s@]+$/;
    return emailRegex.test(email);
  }

  /**
   * Check if email is already subscribed (optional feature)
   */
  static async checkSubscriptionStatus(email: string): Promise<boolean> {
    try {
      const apiUrl = process.env.REACT_APP_API_URL;
<<<<<<< HEAD
      if (!apiUrl) {
        console.error('API URL not configured');
        return false;
=======
      
      if (!apiUrl) {
        console.error('❌ Missing REACT_APP_API_URL environment variable');
        throw new Error('REACT_APP_API_URL is required in .env file');
>>>>>>> 24088497
      }
      const response = await fetch(`${apiUrl}/api/newsletter/status?email=${encodeURIComponent(email)}`);
      const data = await response.json();
      return data.isSubscribed || false;
    } catch (error) {
      console.error('Error checking subscription status:', error);
      return false;
    }
  }
}<|MERGE_RESOLUTION|>--- conflicted
+++ resolved
@@ -29,18 +29,10 @@
       // For now, we'll use a simple fetch to the backend
       // In a real implementation, you'd use Apollo Client with the mutation above
       const apiUrl = process.env.REACT_APP_API_URL;
-<<<<<<< HEAD
-      if (!apiUrl) {
-        return {
-          success: false,
-          message: 'API URL not configured'
-        };
-=======
       
       if (!apiUrl) {
         console.error('❌ Missing REACT_APP_API_URL environment variable');
         throw new Error('REACT_APP_API_URL is required in .env file');
->>>>>>> 24088497
       }
       const response = await fetch(`${apiUrl}/api/newsletter/subscribe`, {
         method: 'POST',
@@ -80,16 +72,10 @@
   static async checkSubscriptionStatus(email: string): Promise<boolean> {
     try {
       const apiUrl = process.env.REACT_APP_API_URL;
-<<<<<<< HEAD
-      if (!apiUrl) {
-        console.error('API URL not configured');
-        return false;
-=======
       
       if (!apiUrl) {
         console.error('❌ Missing REACT_APP_API_URL environment variable');
         throw new Error('REACT_APP_API_URL is required in .env file');
->>>>>>> 24088497
       }
       const response = await fetch(`${apiUrl}/api/newsletter/status?email=${encodeURIComponent(email)}`);
       const data = await response.json();
