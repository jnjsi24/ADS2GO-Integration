import { gql } from '@apollo/client';

// GraphQL mutation for newsletter subscription
export const SUBSCRIBE_NEWSLETTER = gql`
  mutation SubscribeNewsletter($email: String!) {
    subscribeNewsletter(email: $email) {
      success
      message
    }
  }
`;

// Newsletter service class
export class NewsletterService {
  /**
   * Subscribe to newsletter
   */
  static async subscribeToNewsletter(email: string, source: string = 'landing_page'): Promise<{ success: boolean; message: string }> {
    try {
      // Basic email validation
      const emailRegex = /^[^\s@]+@[^\s@]+\.[^\s@]+$/;
      if (!emailRegex.test(email)) {
        return {
          success: false,
          message: 'Please enter a valid email address'
        };
      }

      // For now, we'll use a simple fetch to the backend
      // In a real implementation, you'd use Apollo Client with the mutation above
<<<<<<< HEAD
      const serverIp = process.env.REACT_APP_SERVER_IP || '192.168.100.22';
      const serverPort = process.env.REACT_APP_SERVER_PORT || '5000';
      const response = await fetch(`http://${serverIp}:${serverPort}/api/newsletter/subscribe`, {
=======
      const apiUrl = process.env.REACT_APP_API_URL || 'http://192.168.1.7:5000';
      const response = await fetch(`${apiUrl}/api/newsletter/subscribe`, {
>>>>>>> d2f9fbb6
        method: 'POST',
        headers: {
          'Content-Type': 'application/json',
        },
        body: JSON.stringify({ email, source }),
      });

      const data = await response.json();
      
      if (!response.ok) {
        throw new Error(data.message || 'Failed to subscribe to newsletter');
      }

      return data;
    } catch (error) {
      console.error('Newsletter subscription error:', error);
      return {
        success: false,
        message: error instanceof Error ? error.message : 'Failed to subscribe to newsletter'
      };
    }
  }

  /**
   * Validate email format
   */
  static validateEmail(email: string): boolean {
    const emailRegex = /^[^\s@]+@[^\s@]+\.[^\s@]+$/;
    return emailRegex.test(email);
  }

  /**
   * Check if email is already subscribed (optional feature)
   */
  static async checkSubscriptionStatus(email: string): Promise<boolean> {
    try {
<<<<<<< HEAD
      const serverIp = process.env.REACT_APP_SERVER_IP || '192.168.100.22';
      const serverPort = process.env.REACT_APP_SERVER_PORT || '5000';
      const response = await fetch(`http://${serverIp}:${serverPort}/api/newsletter/status?email=${encodeURIComponent(email)}`);
=======
      const apiUrl = process.env.REACT_APP_API_URL || 'http://192.168.1.7:5000';
      const response = await fetch(`${apiUrl}/api/newsletter/status?email=${encodeURIComponent(email)}`);
>>>>>>> d2f9fbb6
      const data = await response.json();
      return data.isSubscribed || false;
    } catch (error) {
      console.error('Error checking subscription status:', error);
      return false;
    }
  }
}<|MERGE_RESOLUTION|>--- conflicted
+++ resolved
@@ -28,14 +28,8 @@
 
       // For now, we'll use a simple fetch to the backend
       // In a real implementation, you'd use Apollo Client with the mutation above
-<<<<<<< HEAD
-      const serverIp = process.env.REACT_APP_SERVER_IP || '192.168.100.22';
-      const serverPort = process.env.REACT_APP_SERVER_PORT || '5000';
-      const response = await fetch(`http://${serverIp}:${serverPort}/api/newsletter/subscribe`, {
-=======
       const apiUrl = process.env.REACT_APP_API_URL || 'http://192.168.1.7:5000';
       const response = await fetch(`${apiUrl}/api/newsletter/subscribe`, {
->>>>>>> d2f9fbb6
         method: 'POST',
         headers: {
           'Content-Type': 'application/json',
@@ -72,14 +66,8 @@
    */
   static async checkSubscriptionStatus(email: string): Promise<boolean> {
     try {
-<<<<<<< HEAD
-      const serverIp = process.env.REACT_APP_SERVER_IP || '192.168.100.22';
-      const serverPort = process.env.REACT_APP_SERVER_PORT || '5000';
-      const response = await fetch(`http://${serverIp}:${serverPort}/api/newsletter/status?email=${encodeURIComponent(email)}`);
-=======
       const apiUrl = process.env.REACT_APP_API_URL || 'http://192.168.1.7:5000';
       const response = await fetch(`${apiUrl}/api/newsletter/status?email=${encodeURIComponent(email)}`);
->>>>>>> d2f9fbb6
       const data = await response.json();
       return data.isSubscribed || false;
     } catch (error) {
