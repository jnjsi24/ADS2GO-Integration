--- conflicted
+++ resolved
@@ -34,21 +34,12 @@
   ];
 
   return (
-<<<<<<< HEAD
-    <div className="h-screen w-64 bg-[#1B5087] text-gray-300 flex flex-col justify-between fixed">
-      <div className="p-6">
-        {/* Logo */}
-        <div className="flex items-center pl-3 space-x-3 mb-10">
-          <img src="/image/blue-logo.png" alt="Logo" className="w-8 h-8" />
-          <span className="text-2xl text-gray-300 font-bold">Ads2Go</span>
-=======
     <div className="h-screen w-60 bg-[#1B4F9C] text-gray-200 flex flex-col justify-between fixed">
       <div className="p-6">
         {/* Logo */}
         <div className="flex items-center pl-3 space-x-3 mb-10">
           <img src="/image/white-logo.png" alt="Logo" className="w-8 h-8" />
           <span className="text-2xl text-white font-bold">Ads2Go</span>
->>>>>>> 60f8d861
         </div>
 
         {/* Navigation */}
@@ -57,15 +48,10 @@
             <li key={link.label} className="relative group">
               <Link
                 to={link.path}
-<<<<<<< HEAD
-                className={`flex items-center space-x-3 px-4 py-3 rounded-md hover:text-white transition ${
-                  location.pathname === link.path ? 'text-4 py-3 rounded-md hover:text-white font-semibold' : ''
-=======
                 className={`relative flex items-center px-4 rounded-md py-2 overflow-hidden transition-colors ${
                   location.pathname === link.path
                     ? 'text-white font-bold bg-[#3367cc]'
                     : 'text-gray-200 hover:text-gray-300'
->>>>>>> 60f8d861
                 }`}
               >
                 {/* Background animation */}
