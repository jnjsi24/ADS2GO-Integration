{
  "name": "server",
  "version": "1.0.0",
  "description": "",
  "main": "src/index.js",
  "scripts": {
    "start": "node src/index.js",
    "dev": "nodemon src/index.js"
  },
  "author": "",
  "license": "ISC",
  "dependencies": {
    "@apollo/server": "^4.11.2",
    "@graphql-tools/merge": "^9.0.24",
    "apollo-server-express": "^3.13.0",
    "bcryptjs": "^2.4.3",
    "cors": "^2.8.5",
    "dotenv": "^16.5.0",
    "express": "^4.18.2",
    "express-rate-limit": "^7.1.5",
    "express-validator": "^7.0.0",
    "firebase-admin": "^12.7.0",
    "graphql": "^16.9.0",
    "graphql-tag": "^2.12.6",
<<<<<<< HEAD
    "graphql-upload-ts": "^2.1.2",
=======
    "graphql-upload": "^13.0.0",
>>>>>>> 0a8bdaeb
    "helmet": "^7.1.0",
    "jsonwebtoken": "^9.0.2",
    "mongoose": "^8.0.3",
    "multer": "^2.0.2",
    "nodemailer": "^6.9.7",
    "uuid": "^9.0.1"
  },
  "devDependencies": {
    "nodemon": "^3.0.2"
  }
}<|MERGE_RESOLUTION|>--- conflicted
+++ resolved
@@ -22,11 +22,7 @@
     "firebase-admin": "^12.7.0",
     "graphql": "^16.9.0",
     "graphql-tag": "^2.12.6",
-<<<<<<< HEAD
-    "graphql-upload-ts": "^2.1.2",
-=======
     "graphql-upload": "^13.0.0",
->>>>>>> 0a8bdaeb
     "helmet": "^7.1.0",
     "jsonwebtoken": "^9.0.2",
     "mongoose": "^8.0.3",
