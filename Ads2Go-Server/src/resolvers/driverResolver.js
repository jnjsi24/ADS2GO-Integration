--- conflicted
+++ resolved
@@ -293,32 +293,6 @@
       throw new Error("Password must be at least 8 characters long and include uppercase, lowercase, number, and special character");
     }
 
-<<<<<<< HEAD
-    // Validate and normalize contact number
-    if (!input.contactNumber || !input.contactNumber.trim()) {
-      throw new Error("Contact number is required");
-    }
-    
-    let normalizedContactNumber = input.contactNumber.trim().replace(/\s/g, '');
-    
-    // Handle different phone number formats
-    if (normalizedContactNumber.startsWith('+63')) {
-      // Already in +63 format
-      if (!/^\+639\d{9}$/.test(normalizedContactNumber)) {
-        throw new Error("Invalid Philippine mobile number format");
-      }
-    } else if (normalizedContactNumber.startsWith('09')) {
-      // Convert 09 format to +63 format
-      if (!/^09\d{9}$/.test(normalizedContactNumber)) {
-        throw new Error("Invalid Philippine mobile number format");
-      }
-      normalizedContactNumber = '+63' + normalizedContactNumber.substring(1);
-    } else if (/^\d{10}$/.test(normalizedContactNumber)) {
-      // Convert 10-digit format (9174675839) to +63 format
-      normalizedContactNumber = '+63' + normalizedContactNumber;
-    } else {
-      throw new Error("Please use a valid Philippine mobile number (e.g., 09123456789, +639123456789, or 9123456789)");
-=======
     // Validate contact number (Philippine format: 09XXXXXXXXX or +639XXXXXXXXX)
     // Normalize the contact number before validation (same as Driver model)
     let normalizedContact = input.contactNumber.replace(/[^\d+]/g, '');
@@ -334,7 +308,6 @@
     }
     if (!contactNumberRegex.test(normalizedContact)) {
       throw new Error("Please use a valid Philippine mobile number (e.g., 09123456789 or +639123456789)");
->>>>>>> c35417a9
     }
 
     // Validate vehicle type
@@ -378,7 +351,7 @@
       firstName: input.firstName.trim(),
       middleName: input.middleName?.trim() || null,
       lastName: input.lastName.trim(),
-      contactNumber: normalizedContactNumber,
+      contactNumber: input.contactNumber.trim(),
       email: normalizedEmail,
       password: input.password.trim(),
       address: input.address.trim(), // Now required
