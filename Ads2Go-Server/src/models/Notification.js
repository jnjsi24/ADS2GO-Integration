--- conflicted
+++ resolved
@@ -23,15 +23,11 @@
     required: true,
     enum: [
       // User categories
-      'AD_APPROVAL', 'AD_REJECTION', 'PAYMENT_CONFIRMATION', 'PAYMENT_SUCCESS', 'AD_PERFORMANCE', 'PROFILE_CHANGE', 'REPORT_STATUS_UPDATE', 'REPORT_ADMIN_RESPONSE',
+      'AD_APPROVAL', 'AD_REJECTION', 'PAYMENT_CONFIRMATION', 'AD_PERFORMANCE', 'PROFILE_CHANGE',
       // Driver categories
       'MATERIAL_ASSIGNMENT', 'ROUTE_UPDATE', 'DEVICE_ISSUE', 'DRIVER_STATUS_CHANGE',
       // Admin categories
-<<<<<<< HEAD
-      'NEW_AD_SUBMISSION', 'NEW_USER_REGISTRATION', 'NEW_DRIVER_APPLICATION', 'NEW_MATERIAL_CREATED', 'PAYMENT_ISSUE', 'SYSTEM_ALERT', 'NEW_USER_REPORT',
-=======
       'NEW_AD_SUBMISSION', 'NEW_USER_REGISTRATION', 'NEW_DRIVER_APPLICATION', 'NEW_MATERIAL_CREATED', 'PAYMENT_SUCCESS', 'PAYMENT_FAILURE', 'PAYMENT_ISSUE', 'SYSTEM_ALERT',
->>>>>>> eeed1364
       // SuperAdmin categories
       'ADMIN_ACTIVITY', 'CRITICAL_ISSUE', 'SYSTEM_REPORT', 'SECURITY_ALERT', 'DATABASE_ISSUE',
       // Additional categories
@@ -98,10 +94,10 @@
       type: Boolean,
       default: true
     },
-        categories: [{
-          type: String,
-          enum: [
-            'AD_APPROVAL', 'AD_REJECTION', 'PAYMENT_CONFIRMATION', 'PAYMENT_SUCCESS', 'AD_PERFORMANCE', 'PROFILE_CHANGE', 'REPORT_STATUS_UPDATE', 'REPORT_ADMIN_RESPONSE',
+    categories: [{
+      type: String,
+      enum: [
+        'AD_APPROVAL', 'AD_REJECTION', 'PAYMENT_CONFIRMATION', 'AD_PERFORMANCE', 'PROFILE_CHANGE',
         'MATERIAL_ASSIGNMENT', 'ROUTE_UPDATE', 'DEVICE_ISSUE', 'DRIVER_STATUS_CHANGE',
         'NEW_AD_SUBMISSION', 'NEW_USER_REGISTRATION', 'NEW_DRIVER_APPLICATION', 'NEW_MATERIAL_CREATED', 'PAYMENT_SUCCESS', 'PAYMENT_FAILURE', 'PAYMENT_ISSUE', 'SYSTEM_ALERT',
         'ADMIN_ACTIVITY', 'CRITICAL_ISSUE', 'SYSTEM_REPORT', 'SECURITY_ALERT', 'DATABASE_ISSUE',
