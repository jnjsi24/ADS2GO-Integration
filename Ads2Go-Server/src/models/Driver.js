--- conflicted
+++ resolved
@@ -63,9 +63,6 @@
     firstName: { type: String, required: true, trim: true, minlength: 2, maxlength: 50 },
     middleName: { type: String, trim: true, maxlength: 50 },
     lastName: { type: String, required: true, trim: true, minlength: 2, maxlength: 50 },
-<<<<<<< HEAD
-    contactNumber: { type: String, required: true, trim: true, match: [/^\+639\d{9}$/, 'Please use a valid Philippine mobile number (e.g., 09123456789 or +639123456789)'] },
-=======
     contactNumber: { type: String, required: true, trim: true, validate: {
       validator: function(v) {
         // Normalize the contact number before validation
@@ -79,7 +76,6 @@
       },
       message: 'Please use a valid Philippine mobile number (e.g., 09123456789 or +639123456789)'
     }},
->>>>>>> c35417a9
     email: { type: String, required: true, unique: true, lowercase: true, trim: true, match: [/^\S+@\S+\.\S+$/, 'Invalid email'] },
     password: { type: String, required: true, minlength: 6, select: false },
     address: { type: String, required: true, trim: true, minlength: 10 },
