// API configuration
const API_CONFIG = {
  // For development on physical device (using computer's IP)
<<<<<<< HEAD
  API_URL: "http://192.168.100.5:5000/graphql",
=======
  API_URL: "http://192.168.100.22:5000/graphql",
>>>>>>> c35417a9

  // For iOS simulator or Android emulator on the same machine
  // API_URL: "http://localhost:5000/graphql",
  
  // For Android emulator alternative
  // API_URL: "http://10.0.2.2:5000/graphql"
};

  export default API_CONFIG;<|MERGE_RESOLUTION|>--- conflicted
+++ resolved
@@ -1,11 +1,7 @@
 // API configuration
 const API_CONFIG = {
   // For development on physical device (using computer's IP)
-<<<<<<< HEAD
-  API_URL: "http://192.168.100.5:5000/graphql",
-=======
   API_URL: "http://192.168.100.22:5000/graphql",
->>>>>>> c35417a9
 
   // For iOS simulator or Android emulator on the same machine
   // API_URL: "http://localhost:5000/graphql",
