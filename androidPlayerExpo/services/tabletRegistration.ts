--- conflicted
+++ resolved
@@ -87,11 +87,7 @@
 }
 
 // For device/emulator testing, use your computer's IP address
-<<<<<<< HEAD
-const API_BASE_URL = 'http://172.31.113.163:5000'; // Update with your server URL
-=======
 const API_BASE_URL = 'http://192.168.1.7:5000'; // Updated to match your local IP
->>>>>>> 6aa3ec5c
 
 export class TabletRegistrationService {
   private static instance: TabletRegistrationService;
